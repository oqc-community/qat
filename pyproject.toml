--- conflicted
+++ resolved
@@ -1,18 +1,10 @@
 [tool.poetry]
-<<<<<<< HEAD
-name = "qat-compiler"
-=======
->>>>>>> ed2ab998
 # This name has the -compiler suffix in order to use the poetry and twine tools to build and publish to PyPI
 # witout having to manually adjust the dist file names.
 name = "qat-compiler"
 version = "1.0.0"
 description = "A low-level quantum compiler and runtime which facilitates executing quantum IRs."
-<<<<<<< HEAD
-readme = "README.rst"
-=======
 readme = "README.md"
->>>>>>> ed2ab998
 documentation = "https://oqc-community.github.io/qat"
 authors = [
     "Hamid El Maazouz <helmaazouz@oxfordquantumcircuits.com>",
@@ -37,25 +29,15 @@
 logging-config = "~=1.0.4"
 qutip = { version = "~=4.7.1", markers = "sys_platform == 'win32' or sys_platform == 'linux'" }
 toml = "^0.10.2"
-<<<<<<< HEAD
-pytket = "~=1.2.2"
-=======
 pytket = "^1.11.1"
 # Fixed due to issue with qutip
 scipy = "1.10.1"
 pyqir = "^0.10.0"
->>>>>>> ed2ab998
 qiskit = "^0.45.0"
 qiskit-optimization = "~=0.4.0"
 qiskit-ignis = "~=0.7"
 qiskit-aer = "^0.13.0"
-<<<<<<< HEAD
-scipy = "^1.8.0"
-pyqir = { version = "^0.8.0a1", allow-prereleases = true }
-lark = "^1.1.2"
-=======
 lark = "~=0.12"
->>>>>>> ed2ab998
 regex = "^2022.6.2"
 jsonpickle = "^2.2.0"
 rasqal = "^0.1.0"
@@ -65,12 +47,7 @@
 coverage = "^6.3.2"
 pytest-cov = "~=2.10.1"
 autoflake = "^2.2.0"
-<<<<<<< HEAD
-isort = "^5.10.1"
-black = "^23.11.0"
-=======
 isort = "^5.13.2"
->>>>>>> ed2ab998
 docplex = "^2.21.207"
 
 [tool.poetry.group.licenses]
@@ -93,7 +70,6 @@
 sphinx-rtd-theme = { version = "^1.3.0", allow-prereleases = true }
 sphinx-autodoc-typehints = "^1.24.0"
 sphinx-paramlinks = "^0.6.0"
-sphinx-multiversion = "^0.2.4"
 
 [build-system]
 requires = ["poetry-core>=1.0.0"]

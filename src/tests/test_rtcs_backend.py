--- conflicted
+++ resolved
@@ -11,9 +11,7 @@
 from qat.purr.compiler.runtime import execute_instructions, get_builder
 
 
-@pytest.mark.skipif(
-    not qutip_available, reason="Qutip is not available on this platform"
-)
+@pytest.mark.skipif(not qutip_available, reason="Qutip is not available on this platform")
 class TestBaseQuantumQutip:
     def get_simulator(self):
         hw = get_default_RTCS_hardware()
@@ -40,27 +38,6 @@
         prep = np.linspace(0.0, np.pi, 2)
 
         # sweep over a time range
-<<<<<<< HEAD
-        result = [
-            [
-                (
-                    execute_instructions(
-                        hw,
-                        get_builder(hw)
-                        .X(control_q, c)
-                        .synchronize(sync_channels)
-                        .X(target_q, t)
-                        .ECR(control_q, target_q)
-                        .X(control_q)
-                        .X(target_q, -np.pi / 2.0)
-                        .Z(control_q, -np.pi / 2.0)
-                        .measure_mean_z(control_q)
-                        .measure_mean_z(target_q)
-                    )[0]
-                ) for t in prep
-            ] for c in prep
-        ]
-=======
         # yapf: disable
         result = [[(
             execute_instructions(
@@ -78,7 +55,6 @@
             )[0]
         ) for t in prep] for c in prep]
         # yapf: enable
->>>>>>> ed2ab998
 
         for i in [0, 1]:
             for j in [0, 1]:

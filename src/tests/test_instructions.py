--- conflicted
+++ resolved
@@ -16,10 +16,6 @@
 from qat.purr.compiler.execution import SweepIterator
 from qat.purr.compiler.instructions import (
     Acquire,
-<<<<<<< HEAD
-    Instruction,
-=======
->>>>>>> ed2ab998
     PostProcessType,
     Pulse,
     Sweep,
@@ -27,13 +23,9 @@
     Variable,
 )
 from qat.purr.compiler.runtime import execute_instructions, get_builder
-<<<<<<< HEAD
-=======
 
 from .utils import ListReturningEngine
->>>>>>> ed2ab998
-
-from tests.utils import ListReturningEngine
+
 
 class TestInstruction:
     def test_name_assignment(self):
@@ -82,13 +74,7 @@
             qie.validate(
                 [
                     Pulse(
-<<<<<<< HEAD
-                        PulseChannel(
-                            "", PhysicalChannel("", 1, PhysicalBaseband("", 1))
-                        ),
-=======
                         PulseChannel("", PhysicalChannel("", 1, PhysicalBaseband("", 1))),
->>>>>>> ed2ab998
                         PulseShapeType.SQUARE,
                         0,
                     )
@@ -96,64 +82,6 @@
                 ]
             )
 
-<<<<<<< HEAD
-    def test_no_entanglement(self):
-        hw = get_default_echo_hardware(2)
-        builder = get_builder(hw)
-        qubit0 = hw.get_qubit(0)
-        qubit1 = hw.get_qubit(1)
-        builder.X(qubit0)
-        builder.X(qubit1)
-        assert builder._entanglement_map == {qubit0: {qubit0}, qubit1: {qubit1}}
-
-    def test_01_entanglement(self):
-        hw = get_default_echo_hardware(3)
-        builder = get_builder(hw)
-        qubit0 = hw.get_qubit(0)
-        qubit1 = hw.get_qubit(1)
-        qubit2 = hw.get_qubit(2)
-        builder.ECR(qubit0, qubit1)
-        assert builder._entanglement_map == {
-            qubit0: {qubit0, qubit1},
-            qubit1: {qubit1, qubit0},
-            qubit2: {qubit2}
-        }
-
-    def test_012_entanglement(self):
-        hw = get_default_echo_hardware(3)
-        builder = get_builder(hw)
-        qubit0 = hw.get_qubit(0)
-        qubit1 = hw.get_qubit(1)
-        qubit2 = hw.get_qubit(2)
-        builder.ECR(qubit0, qubit1)
-        builder.ECR(qubit1, qubit2)
-        assert builder._entanglement_map == {
-            qubit0: {qubit0, qubit1, qubit2},
-            qubit1: {qubit1, qubit0, qubit2},
-            qubit2: {qubit0, qubit1, qubit2}
-        }
-
-
-class TestSweep:
-
-    def test_sweep_runs(self):
-        hw = get_default_echo_hardware(2)
-        builder = (get_builder(hw).sweep(SweepValue('variable', [0.0, 1.0, 2.0]))
-                   .device_assign(hw.get_qubit(0).get_drive_channel(), 'scale', Variable('variable')))
-        execute_instructions(EchoEngine(hw), builder)
-
-    def test_sweep_reverts(self):
-        hw = get_default_echo_hardware(2)
-        hw.get_qubit(0).get_drive_channel().scale = 5.0
-        builder = (get_builder(hw).sweep(SweepValue('variable', [0.0, 1.0, 2.0]))
-                   .device_assign(hw.get_qubit(0).get_drive_channel(), 'scale', Variable('variable'))
-                   .device_assign(hw.get_qubit(0).get_drive_channel(), 'sclae', Variable('variable')))
-        with pytest.raises(Exception):
-            execute_instructions(EchoEngine(hw), builder)
-        assert(hw.get_qubit(0).get_drive_channel().scale == 5.0)
-
-=======
->>>>>>> ed2ab998
 
 class TestInstructionExecution:
     @pytest.mark.parametrize(
@@ -206,17 +134,6 @@
     )
     @pytest.mark.parametrize(
         "sweeps",
-<<<<<<< HEAD
-        [{}, {
-            "amp": [i * 1e6 for i in range(5)]
-        }, {
-            "amp": [i * 1e6 for i in range(5)], "width": [i * 100e-9 for i in range(1, 4)]
-        }], ids=lambda val: f"{len(val)} sweep variables"
-    )
-    def test_batched_instruction_execution(self, sweeps, engine, form):
-        hw = get_default_echo_hardware()
-        hw.default_repeat_count = int(hw.repeat_limit * 1.5)
-=======
         [
             {},
             {"amp": [i * 1e6 for i in range(5)]},
@@ -230,7 +147,6 @@
     def test_batched_instruction_execution(self, sweeps, engine, form):
         hw = get_default_echo_hardware()
         hw.default_repeat_count = int(hw.shot_limit * 1.5)
->>>>>>> ed2ab998
         eng = engine(hw)
 
         vars_ = {"amp": 1e6, "width": 100e-9}
@@ -249,28 +165,17 @@
             qubit.get_drive_channel(),
             width=vars_["width"],
             shape=PulseShapeType.SQUARE,
-<<<<<<< HEAD
-            amp=vars_["amp"]
-        )
-        builder.measure_single_shot_z(qubit)
-        results = execute_instructions(eng, builder)[0]
-=======
             amp=vars_["amp"],
         )
         builder.measure_single_shot_z(qubit)
         results, metrics = execute_instructions(eng, builder)
->>>>>>> ed2ab998
         assert isinstance(results, form)
         self.check_size(results, shape)
 
     @pytest.mark.skip("Needs fixing for combining bathes of mean results.")
     def test_batched_instruction_execution_with_mean(self):
         hw = get_default_echo_hardware()
-<<<<<<< HEAD
-        hw.default_repeat_count = int(hw.repeat_limit * 1.5)
-=======
         hw.default_repeat_count = int(hw.shot_limit * 1.5)
->>>>>>> ed2ab998
         eng = EchoEngine(hw)
 
         qubit = hw.get_qubit(0)
@@ -280,13 +185,6 @@
             qubit.get_drive_channel(),
             width=100e-9,
             shape=PulseShapeType.SQUARE,
-<<<<<<< HEAD
-            amp=Variable('amp')
-        )
-        builder.measure_mean_z(qubit)
-        results = execute_instructions(eng, builder)[0]
-        assert results.shape == (5, )
-=======
             amp=Variable("amp"),
         )
         builder.measure_mean_z(qubit)
@@ -322,7 +220,6 @@
         with pytest.raises(Exception):
             execute_instructions(EchoEngine(hw), builder)
         assert hw.get_qubit(0).get_drive_channel().scale == 5.0
->>>>>>> ed2ab998
 
 
 class TestInstructionSerialisation:
@@ -333,37 +230,24 @@
             .X(hw.get_qubit(0).get_drive_channel(), np.pi / 2.0)
             .measure_mean_z(hw.get_qubit(0))
         )
-<<<<<<< HEAD
+
         seri = builder.serialize()
         deseri = InstructionBuilder.deserialize(seri)
-=======
-
-        seri = builder.serialize()
-        deseri = InstructionBuilder.deserialize(seri)
-
->>>>>>> ed2ab998
+
         for original, serialised in zip(builder.instructions, deseri.instructions):
             assert str(original) == str(serialised)
 
     def test_most_instructions(self):
-<<<<<<< HEAD
-        hw = get_default_echo_hardware(20)
-=======
         hw = get_default_echo_hardware(20, connectivity=None)
 
         # yapf: disable
->>>>>>> ed2ab998
         builder = (
             get_builder(hw)
             .X(hw.get_qubit(0).get_drive_channel(), np.pi / 2.0)
             .Y(hw.get_qubit(1))
             .Z(hw.get_qubit(2))
             .reset([hw.get_qubit(7), hw.get_qubit(8)])
-<<<<<<< HEAD
-            .cnot(hw.get_qubit(2), hw.get_qubit(3))
-=======
             .cnot(hw.get_qubit(2), hw.get_qubit(6))
->>>>>>> ed2ab998
             .delay(hw.get_qubit(12), 0.2)
             .had(hw.get_qubit(19))
             .assign("dave", 5)
@@ -378,30 +262,17 @@
             .SXdg(hw.get_qubit(7))
             .phase_shift(hw.get_qubit(7).get_drive_channel(), 0.72)
             .pulse(hw.get_qubit(12).get_drive_channel(), PulseShapeType.GAUSSIAN, 0.002)
-<<<<<<< HEAD
-            .results_processing("something", InlineResultsProcessing.Program)
-            .post_processing(
-                Acquire(hw.get_qubit(4).get_acquire_channel()),
-                PostProcessType.DOWN_CONVERT,
-            )
-=======
             .acquire(hw.get_qubit(4).get_acquire_channel())
             .results_processing("something", InlineResultsProcessing.Program)
             .post_processing(Acquire(hw.get_qubit(4).get_acquire_channel()), PostProcessType.DOWN_CONVERT)
->>>>>>> ed2ab998
             .sweep([SweepValue("1", [5]), SweepValue("2", [True])])
             .synchronize([hw.get_qubit(5), hw.get_qubit(7), hw.get_qubit(9)])
             .measure_mean_z(hw.get_qubit(0))
         )
-<<<<<<< HEAD
+        # yapf: enable
+
         seri = builder.serialize()
         deseri = InstructionBuilder.deserialize(seri)
-=======
-        # yapf: enable
-
-        seri = builder.serialize()
-        deseri = InstructionBuilder.deserialize(seri)
-
->>>>>>> ed2ab998
+
         for original, serialised in zip(builder.instructions, deseri.instructions):
             assert str(original) == str(serialised)
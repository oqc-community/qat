--- conflicted
+++ resolved
@@ -17,12 +17,7 @@
     get_default_RTCS_hardware,
     qutip_available,
 )
-<<<<<<< HEAD
-from qat.purr.backends.qiskit_simulator import get_default_qiskit_hardware
-from qat.purr.compiler.builders import QuantumInstructionBuilder
-=======
 from qat.purr.compiler.builders import InstructionBuilder, QuantumInstructionBuilder
->>>>>>> ed2ab998
 from qat.purr.compiler.config import (
     CompilerConfig,
     MetricsType,
@@ -80,8 +75,6 @@
     and focus on the OpenPulse side of the language definition.
     """
 
-<<<<<<< HEAD
-=======
     def test_qb_channel_resolution(self):
         hw = get_default_echo_hardware(8)
         qb = hw.get_qubit(1)
@@ -94,14 +87,11 @@
         assert res_qb == qb
         assert channel == qb.get_default_pulse_channel()
 
->>>>>>> ed2ab998
     def test_named_defcal_arg(self):
         hw = get_default_echo_hardware(8)
         comp = CompilerConfig()
         comp.results_format.binary_count()
-        results = execute_qasm(
-            get_qasm3("named_defcal_arg.qasm"), hw, compiler_config=comp
-        )
+        results = execute_qasm(get_qasm3("named_defcal_arg.qasm"), hw, compiler_config=comp)
         results = next(iter(results.values()), dict())
         assert len(results) == 1
         assert results["00"] == 1000
@@ -226,30 +216,20 @@
         hw = get_default_echo_hardware()
         parser = Qasm3Parser()
         result = parser.parse(get_builder(hw), get_qasm3("ecr_test.qasm"))
-        assert any(
-            isinstance(inst, CrossResonancePulse) for inst in result.instructions
-        )
+        assert any(isinstance(inst, CrossResonancePulse) for inst in result.instructions)
 
     def test_cx_override(self):
         hw = get_default_echo_hardware()
         parser = Qasm3Parser()
         result = parser.parse(get_builder(hw), get_qasm3("cx_override_test.qasm"))
-<<<<<<< HEAD
-        # assert that there are 2 extra_soft_square pulses, coming from custom def
-=======
         # assert that there are 2 rounded_square pulses, coming from custom def
->>>>>>> ed2ab998
         assert (
             len(
                 [
                     inst
                     for inst in result.instructions
                     if hasattr(inst, "shape")
-<<<<<<< HEAD
-                    and (inst.shape is PulseShapeType.EXTRA_SOFT_SQUARE)
-=======
                     and (inst.shape is PulseShapeType.ROUNDED_SQUARE)
->>>>>>> ed2ab998
                 ]
             )
             == 2
@@ -376,13 +356,6 @@
         assert isinstance(instruction[0], Delay)
         assert np.isclose(instruction[0].time, 42e-9)
 
-<<<<<<< HEAD
-    @pytest.mark.parametrize(
-        "file_name,test_value",
-        (
-            ("sum", 5.0),
-            ("mix", 6.0),
-=======
     def test_gaussians(self):
         hw = get_default_echo_hardware()
         parser = Qasm3Parser()
@@ -395,7 +368,6 @@
         (
             ("sum", 0.425),
             ("mix", 0.04335),
->>>>>>> ed2ab998
         ),
     )
     def test_waveform_processing(self, file_name, test_value):
@@ -410,15 +382,9 @@
 
     @pytest.mark.parametrize(
         "file_name,attribute,test_value",
-<<<<<<< HEAD
-        (("scale", "scale_factor", 42), ("phase_shift", "phase", 4 + 2j)),
-=======
         (("scale", "scale_factor", 0.42), ("phase_shift", "phase", 0.4 + 0.2j)),
->>>>>>> ed2ab998
-    )
-    def test_waveform_processing_single_waveform(
-        self, file_name, attribute, test_value
-    ):
+    )
+    def test_waveform_processing_single_waveform(self, file_name, attribute, test_value):
         hw = get_default_echo_hardware()
         parser = Qasm3Parser()
         result = parser.parse(
@@ -482,19 +448,11 @@
             "redefine_defcal.qasm",
             "lark_parsing_test.qasm",
             "arb_waveform.qasm",
-<<<<<<< HEAD
-            "tmp.qasm",
-=======
->>>>>>> ed2ab998
             "cx_override_test.qasm",
             "ecr_test.qasm",
             "openpulse_tests/acquire.qasm",
             "openpulse_tests/expr_list_defcal_different_arg.qasm",
             "openpulse_tests/set_frequency.qasm",
-<<<<<<< HEAD
-            "openpulse_tests/freq.qasm",
-=======
->>>>>>> ed2ab998
             "openpulse_tests/constant_wf.qasm",
             "openpulse_tests/detune_gate.qasm",
             "openpulse_tests/zmap.qasm",
@@ -635,11 +593,7 @@
 
         assert len(results) == 1
         assert "c" in results
-<<<<<<< HEAD
-        assert results["c"] == [1, 1]
-=======
         assert results["c"]["11"] > 700
->>>>>>> ed2ab998
 
     def test_engine_as_model(self):
         qasm_string = get_qasm2("ghz.qasm")
@@ -648,11 +602,7 @@
 
         assert len(results) == 1
         assert "b" in results
-<<<<<<< HEAD
-        assert results["b"] == [0, 0, 0, 0]
-=======
         assert results["b"]["0000"] == 1000
->>>>>>> ed2ab998
 
     def test_ghz(self):
         qasm_string = get_qasm2("ghz.qasm")
@@ -660,9 +610,6 @@
         results = execute_qasm(qasm_string, hardware)
         assert len(results) == 1
         assert "b" in results
-<<<<<<< HEAD
-        assert results["b"] == [0, 0, 0, 0]
-=======
         assert results["b"]["0000"] == 1000
 
     def test_serialized_references_persist(self):
@@ -682,7 +629,6 @@
         assert len(results_orig_hw) != 0
         assert len(results_rehy_hw) != 0
         assert results_orig_hw == results_rehy_hw
->>>>>>> ed2ab998
 
     def test_basic_binary(self):
         qasm_string = get_qasm2("basic_results_formats.qasm")
@@ -691,14 +637,8 @@
         assert len(results) == 2
         assert "ab" in results
         assert "c" in results
-<<<<<<< HEAD
-        assert results["ab"] == [0, 0]
-        assert results["c"][1] == 0
-        assert results["c"][0] in (1, 0)
-=======
         assert results["ab"]["00"] == 1000
         assert results["c"]["00"] == 1000
->>>>>>> ed2ab998
 
     @pytest.mark.skipif(
         not qutip_available, reason="Qutip is not available on this platform"
@@ -707,12 +647,8 @@
         qasm_string = get_qasm2("basic_results_formats.qasm")
         config = CompilerConfig()
         config.results_format = QuantumResultsFormat().binary_count()
-<<<<<<< HEAD
-        results = execute_qasm(qasm_string, compiler_config=config)
-=======
         hardware = get_default_RTCS_hardware()
         results = execute_qasm(qasm_string, hardware, config)
->>>>>>> ed2ab998
         assert "ab" in results
         assert "c" in results
 
@@ -729,11 +665,7 @@
         hardware = get_default_echo_hardware(3)
         results = execute_qasm(qasm_string, hardware=hardware)
         assert len(results) == 1
-<<<<<<< HEAD
-        assert results["meas"] == [0, 0]
-=======
         assert results["meas"]["00"] == 1000
->>>>>>> ed2ab998
 
     def test_device_revert(self):
         hw = get_default_echo_hardware(4)
@@ -756,24 +688,15 @@
         hardware = get_default_echo_hardware(2)
         results = execute_qasm(qasm_string, hardware=hardware)
         assert len(results) == 1
-<<<<<<< HEAD
-        assert results["meas"] == [0, 0]
-=======
         assert results["meas"]["00"] == 1000
->>>>>>> ed2ab998
 
     def test_example(self):
         qasm_string = get_qasm2("example.qasm")
         hardware = get_default_echo_hardware(9)
         results = execute_qasm(qasm_string, hardware=hardware)
         assert len(results) == 2
-<<<<<<< HEAD
-        assert results["c"] == [0, 0, 0]
-        assert results["d"] == [0, 0, 0]
-=======
         assert results["c"]["000"] == 1000
         assert results["d"]["000"] == 1000
->>>>>>> ed2ab998
 
     def test_example_if(self):
         qasm_string = get_qasm2("example_if.qasm")
@@ -781,28 +704,12 @@
         with pytest.raises(ValueError):
             execute_qasm(qasm_string, hardware=hardware)
 
-<<<<<<< HEAD
-    def test_invalid_custom_gate(self):
-        qasm_string = get_qasm2("invalid_custom_gate.qasm")
-        hardware = get_default_echo_hardware(5)
-        results = execute_qasm(qasm_string, hardware=hardware)
-        assert len(results) == 1
-        assert results["c"] == [0, 0, 0]
-
-    def test_invalid_mid_circuit_measure(self):
-        qasm_string = get_qasm2("invalid_mid_circuit_measure.qasm")
-        hardware = get_default_echo_hardware(2)
-        results = execute_qasm(qasm_string, hardware=hardware)
-        assert len(results) == 1
-        assert results["c"] == [0, 0]
-=======
     def test_valid_mid_circuit_measure_without_second_measure(self):
         qasm_string = get_qasm2("valid_mid_circuit_measure.qasm")
         hardware = get_default_echo_hardware(2)
         results = execute_qasm(qasm_string, hardware=hardware)
         assert len(results) == 1
         assert results["c"]["00"] == 1000
->>>>>>> ed2ab998
 
     def test_mid_circuit_measure(self):
         qasm_string = get_qasm2("invalid_mid_circuit_measure.qasm")
@@ -815,59 +722,37 @@
         hardware = get_default_echo_hardware(6)
         results = execute_qasm(qasm_string, hardware=hardware)
         assert len(results) == 1
-<<<<<<< HEAD
-        assert results["c"] == [0, 0]
-=======
         assert results["c"]["00"] == 1000
->>>>>>> ed2ab998
 
     def test_move_measurements(self):
         qasm_string = get_qasm2("move_measurements.qasm")
         hardware = get_default_echo_hardware(12)
         results = execute_qasm(qasm_string, hardware=hardware)
         assert len(results) == 1
-<<<<<<< HEAD
-        assert results["c"] == [0, 0, 0]
-=======
         assert results["c"]["000"] == 1000
->>>>>>> ed2ab998
 
     def test_order_cregs(self):
         qasm_string = get_qasm2("ordered_cregs.qasm")
         hardware = get_default_echo_hardware(4)
         results = execute_qasm(qasm_string, hardware=hardware)
         assert len(results) == 3
-<<<<<<< HEAD
-        assert results["a"] == [0, 0]
-        assert results["b"] == [0, 0]
-        assert results["c"] == [0, 0]
-=======
         assert results["a"]["00"] == 1000
         assert results["b"]["00"] == 1000
         assert results["c"]["00"] == 1000
->>>>>>> ed2ab998
 
     def test_parallel_test(self):
         qasm_string = get_qasm2("parallel_test.qasm")
         hardware = get_default_echo_hardware(10)
         results = execute_qasm(qasm_string, hardware=hardware)
         assert len(results) == 1
-<<<<<<< HEAD
-        assert results["c0"] == [0, 0]
-=======
         assert results["c0"]["00"] == 1000
->>>>>>> ed2ab998
 
     def test_random_n5_d5(self):
         qasm_string = get_qasm2("random_n5_d5.qasm")
         hardware = get_default_echo_hardware(5)
         results = execute_qasm(qasm_string, hardware=hardware)
         assert len(results) == 1
-<<<<<<< HEAD
-        assert results["c"] == [0, 0, 0, 0, 0]
-=======
         assert results["c"]["00000"] == 1000
->>>>>>> ed2ab998
 
     def test_metrics_filtered(self):
         metrics = CompilationMetrics(MetricsType.Empty)
@@ -911,12 +796,8 @@
     )
     def test_binary_count_return(self):
         config = CompilerConfig(results_format=QuantumResultsFormat().binary_count())
-<<<<<<< HEAD
-        results = execute_qasm(get_qasm2("basic.qasm"), compiler_config=config)
-=======
         hardware = get_default_RTCS_hardware()
         results = execute_qasm(get_qasm2("basic.qasm"), hardware, config)
->>>>>>> ed2ab998
         assert "c" in results
         assert len(results["c"]) == 4
         assert {"11", "01", "00", "10"} == set(results["c"].keys())
@@ -938,7 +819,7 @@
                 .Y(hw.get_qubit(1))
                 .parse()
                 .parse_and_execute()
-            )
+            )  # yapf: disable
 
     @pytest.mark.skipif(
         not qutip_available, reason="Qutip is not available on this platform"
@@ -983,8 +864,6 @@
         assert results["10"] > 200
         assert results["00"] > 200
 
-<<<<<<< HEAD
-=======
     @pytest.mark.parametrize(
         "qasm_file",
         [
@@ -1008,7 +887,6 @@
         result = parser.parse(get_builder(hw), qasm_string)
         assert len(result.instructions) > 0
 
->>>>>>> ed2ab998
     def test_execute_different_qat_input_types(self):
         hw = get_default_echo_hardware(5)
         qubit = hw.get_qubit(0)
@@ -1026,27 +904,6 @@
         with pytest.raises(TypeError):
             execute_qasm(qat_input=builder.instructions, hardware=hw)
 
-<<<<<<< HEAD
-    def test_serialized_references_persist(self):
-        qasm_string = get_qasm2("serialize_orphan.qasm")
-        hardware = get_default_echo_hardware(8)
-        config = CompilerConfig()
-
-        frontend = QASMFrontend()
-        builder, metrics = frontend.parse(qasm_string, hardware, config)
-
-        serialized_builder = builder.serialize()
-        builder = QuantumInstructionBuilder.deserialize(serialized_builder)
-
-        results_orig_hw, _ = frontend.execute(builder, hardware, config)
-        results_rehy_hw, _ = frontend.execute(builder, builder.model, config)
-
-        assert len(results_orig_hw) != 0
-        assert len(results_rehy_hw) != 0
-        assert results_orig_hw == results_rehy_hw
-
-=======
->>>>>>> ed2ab998
 
 class TestParsing:
     echo = get_default_echo_hardware(6)
@@ -1085,15 +942,8 @@
 
     def test_move_measurements(self):
         # We need quite a few more qubits for this test.
-<<<<<<< HEAD
-        builder = parse_and_apply_optimiziations(
-            "move_measurements.qasm", qubit_count=12
-        )
-        assert 93378 == len(builder.instructions)
-=======
         builder = parse_and_apply_optimiziations("move_measurements.qasm", qubit_count=12)
         assert len(builder.instructions) == 97469
->>>>>>> ed2ab998
 
     def test_random_n5_d5(self):
         builder = parse_and_apply_optimiziations("random_n5_d5.qasm")
@@ -1125,42 +975,11 @@
 
     def test_ecr_intrinsic(self):
         builder = parse_and_apply_optimiziations("ecr.qasm")
-<<<<<<< HEAD
-        assert any(
-            isinstance(inst, CrossResonancePulse) for inst in builder.instructions
-        )
-        assert 118 == len(builder.instructions)
-=======
         assert any(isinstance(inst, CrossResonancePulse) for inst in builder.instructions)
         assert len(builder.instructions) == 182
->>>>>>> ed2ab998
 
     def test_ecr_already_exists(self):
         Qasm2Parser().parse(get_builder(self.echo), get_qasm2("ecr_exists.qasm"))
-
-
-    @pytest.mark.parametrize(
-        "qasm_file",
-        [
-            "basic.qasm",
-            "basic_results_formats.qasm",
-            "basic_single_measures.qasm",
-            "ecr_exists.qasm",
-            "ecr.qasm",
-            "invalid_mid_circuit_measure.qasm",
-            "logic_example.qasm",
-            "more_basic.qasm",
-            "parallel_test.qasm",
-            "primitives.qasm",
-            "valid_custom_gate.qasm",
-        ],
-    )
-    def test_on_jagged_hardware(self, qasm_file):
-        hw = get_jagged_echo_hardware(8)
-        qasm_string = get_qasm2(qasm_file)
-        parser = Qasm2Parser()
-        result = parser.parse(get_builder(hw), qasm_string)
-        assert len(result.instructions) > 0
 
 
 class TestQatOptimization:
@@ -1168,14 +987,6 @@
         builder = parse_and_apply_optimiziations(file, qubit_count=qubit_count)
         qat_file = InstructionEmitter().emit(builder.instructions, builder.model)
         timeline = EchoEngine(builder.model).create_duration_timeline(qat_file.instructions)
-<<<<<<< HEAD
-
-        def get_start_end(key, instruction, channel_type):
-            pulse_channel = builder.model.get_pulse_channel_from_device(
-                channel_type, key
-            )
-            return (
-=======
         model: QuantumHardwareModel = builder.model
 
         def assert_times_match(res_key, start_end):
@@ -1183,19 +994,13 @@
             resonator.get_measure_channel()
 
             acquire_time = (
->>>>>>> ed2ab998
                 (0, 0)
                 if (
                     r1_m := next(
                         iter(
                             val
-<<<<<<< HEAD
-                            for val in timeline[pulse_channel]
-                            if isinstance(val.instruction, instruction)
-=======
                             for val in timeline[resonator.get_acquire_channel()]
                             if isinstance(val.instruction, Acquire)
->>>>>>> ed2ab998
                         ),
                         None,
                     )
@@ -1203,8 +1008,6 @@
                 is None
                 else (r1_m.start, r1_m.end)
             )
-<<<<<<< HEAD
-=======
             assert acquire_time == start_end
 
             measure_time = (
@@ -1223,7 +1026,6 @@
                 else (r1_m.start, r1_m.end)
             )
             assert measure_time == start_end
->>>>>>> ed2ab998
 
         # We check that every measurement fires at the same time.
         for key, start_end in zip(keys, expected):
@@ -1235,15 +1037,9 @@
             6,
             ("R0", "R1", "R2", "R3", "R4", "R5"),
             (
-<<<<<<< HEAD
-                (1750, 2750),
-                (1750, 2750),
-                (750, 1750),
-=======
                 (750, 1750),
                 (1750, 2750),
                 (1750, 2750),
->>>>>>> ed2ab998
                 (1750, 2750),
                 (750, 1750),
                 (1750, 2750),
@@ -1254,255 +1050,9 @@
         self._measure_merge_timings(
             "move_measurements.qasm",
             12,
-<<<<<<< HEAD
-            ("R2", "R3", "R10"),
-            ((565700, 566700), (564700, 565700), (575900, 576900)),
-        )
-
-
-class TestQiskitOptimization:
-    @pytest.mark.skip("RTCS needs to handle 4 qubits.")
-    def test_minimum_eigen_solver(self):
-        # TODO: Re-check comparisons and validity:
-        #   https://qiskit.org/documentation/optimization/tutorials/03_minimum_eigen_optimizer.html
-        qubo = QuadraticProgram()
-        qubo.binary_var("x")
-        qubo.binary_var("y")
-        qubo.binary_var("z")
-        qubo.minimize(
-            linear=[1, -2, 3], quadratic={("x", "y"): 1, ("x", "z"): -1, ("y", "z"): 2}
-        )
-
-        op, offset = qubo.to_ising()
-        qp = QuadraticProgram()
-        qp.from_ising(op, offset, linear=True)
-
-        algorithm_globals.random_seed = 10598
-        quantum_instance = QuantumInstance(
-            QatBackend(),
-            seed_simulator=algorithm_globals.random_seed,
-            seed_transpiler=algorithm_globals.random_seed,
-        )
-        qaoa_mes = QAOA(quantum_instance=quantum_instance, initial_point=[0.0, 0.0])
-        exact_mes = NumPyMinimumEigensolver()
-
-        qaoa = MinimumEigenOptimizer(qaoa_mes)  # using QAOA
-        exact = MinimumEigenOptimizer(
-            exact_mes
-        )  # using the exact classical numpy minimum eigen solver
-
-        exact_result = exact.solve(qubo)
-        qaoa_result = qaoa.solve(qubo)
-
-        # TODO: Assert exact_result == qaoa_result.
-
-    @pytest.mark.skip("RTCS needs to handle 10 qubits.")
-    def test_grover_adaptive_search(self):
-        # TODO: Re-check comparisons and validity:
-        #   https://qiskit.org/documentation/optimization/tutorials/04_grover_optimizer.html
-        backend = QatBackend()
-        model = Model()
-        x0 = model.binary_var(name="x0")
-        x1 = model.binary_var(name="x1")
-        x2 = model.binary_var(name="x2")
-        model.minimize(-x0 + 2 * x1 - 3 * x2 - 2 * x0 * x2 - 1 * x1 * x2)
-        qp = from_docplex_mp(model)
-
-        grover_optimizer = GroverOptimizer(
-            6, num_iterations=10, quantum_instance=backend
-        )
-        results = grover_optimizer.solve(qp)
-
-        exact_solver = MinimumEigenOptimizer(NumPyMinimumEigensolver())
-        exact_result = exact_solver.solve(qp)
-
-        # TODO: Assert these results are what we should check against.
-        self.assertEqual(results.x, exact_result.x)
-        self.assertEqual(results.fval, exact_result.fval)
-
-    @pytest.mark.skip("RTCS needs to handle 3 qubits.")
-    def test_ADMM(self):
-        # TODO: Re-check comparisons and validity:
-        #   https://qiskit.org/documentation/optimization/tutorials/05_admm_optimizer.html
-        mdl = Model("ex6")
-
-        v = mdl.binary_var(name="v")
-        w = mdl.binary_var(name="w")
-        t = mdl.binary_var(name="t")
-        u = mdl.continuous_var(name="u")
-
-        mdl.minimize(v + w + t + 5 * (u - 2) ** 2)
-        mdl.add_constraint(v + 2 * w + t + u <= 3, "cons1")
-        mdl.add_constraint(v + w + t >= 1, "cons2")
-        mdl.add_constraint(v + w == 1, "cons3")
-
-        # load quadratic program from docplex model
-        qp = from_docplex_mp(mdl)
-
-        admm_params = ADMMParameters(
-            rho_initial=1001,
-            beta=1000,
-            factor_c=900,
-            maxiter=100,
-            three_block=True,
-            tol=1.0e-6,
-        )
-
-        # define COBYLA optimizer to handle convex continuous problems.
-        cobyla = CobylaOptimizer()
-
-        # initialize ADMM with classical QUBO and convex optimizer
-        exact = MinimumEigenOptimizer(NumPyMinimumEigensolver())  # to solve QUBOs
-        admm = ADMMOptimizer(
-            params=admm_params, qubo_optimizer=exact, continuous_optimizer=cobyla
-        )
-
-        # run ADMM to solve problem
-        result = admm.solve(qp)
-
-        # initialize ADMM with quantum QUBO optimizer and classical convex optimizer
-        qaoa = MinimumEigenOptimizer(QAOA(quantum_instance=QatBackend()))
-        admm_q = ADMMOptimizer(
-            params=admm_params, qubo_optimizer=qaoa, continuous_optimizer=cobyla
-        )
-
-        # run ADMM to solve problem
-        result_q = admm_q.solve(qp)
-
-        self.assertEqual(result_q.x, result.x)
-        self.assertEqual(result_q.fval, result.fval)
-
-    @pytest.mark.skip("RTCS needs to handle 4 qubits.")
-    def test_max_cut(self):
-        # TODO: Re-check comparisons and validity:
-        #   https://qiskit.org/documentation/optimization/tutorials/06_examples_max_cut_and_tsp.html
-        n = 4  # Number of nodes in graph
-        G = nx.Graph()
-        G.add_nodes_from(np.arange(0, n, 1))
-        elist = [(0, 1, 1.0), (0, 2, 1.0), (0, 3, 1.0), (1, 2, 1.0), (2, 3, 1.0)]
-
-        # tuple is (i,j,weight) where (i,j) is the edge
-        G.add_weighted_edges_from(elist)
-
-        w = np.zeros([n, n])
-        for i in range(n):
-            for j in range(n):
-                temp = G.get_edge_data(i, j, default=0)
-                if temp != 0:
-                    w[i, j] = temp["weight"]
-
-        best_cost_brute = 0
-        for b in range(2**n):
-            x = [int(t) for t in reversed(list(bin(b)[2:].zfill(n)))]
-            cost = 0
-            for i in range(n):
-                for j in range(n):
-                    cost = cost + w[i, j] * x[i] * (1 - x[j])
-            if best_cost_brute < cost:
-                best_cost_brute = cost
-                xbest_brute = x
-
-        colors = ["r" if xbest_brute[i] == 0 else "c" for i in range(n)]
-
-        max_cut = Maxcut(w)
-        qp = max_cut.to_quadratic_program()
-
-        qubitOp, offset = qp.to_ising()
-        exact = MinimumEigenOptimizer(NumPyMinimumEigensolver())
-        result = exact.solve(qp)
-
-        # Making the Hamiltonian in its full form and getting the lowest eigenvalue and
-        # eigenvector
-        ee = NumPyMinimumEigensolver()
-        result = ee.compute_minimum_eigenvalue(qubitOp)
-
-        x = max_cut.sample_most_likely(result.eigenstate)
-
-        seed = 10598
-        quantum_instance = QuantumInstance(
-            QatBackend(), seed_simulator=seed, seed_transpiler=seed
-        )
-
-        # construct VQE
-        spsa = SPSA(maxiter=300)
-        ry = TwoLocal(qubitOp.num_qubits, "ry", "cz", reps=5, entanglement="linear")
-        vqe = VQE(ry, optimizer=spsa, quantum_instance=quantum_instance)
-
-        # run VQE
-        result = vqe.compute_minimum_eigenvalue(qubitOp)
-
-        # print results
-        x = max_cut.sample_most_likely(result.eigenstate)
-
-        vqe_optimizer = MinimumEigenOptimizer(vqe)
-
-        # solve quadratic program
-        result = vqe_optimizer.solve(qp)
-
-        # TODO: Work out what to assert.
-
-    @pytest.mark.skip("RTCS needs to handle 9 qubits.")
-    def test_travelling_salesman(self):
-        # TODO: Re-check comparisons and validity:
-        #   https://qiskit.org/documentation/optimization/tutorials/06_examples_max_cut_and_tsp.html
-        # Generating a graph of 3 nodes
-        n = 3
-        num_qubits = n**2
-        tsp = Tsp.create_random_instance(n, seed=123)
-        adj_matrix = nx.to_numpy_matrix(tsp.graph)
-
-        colors = ["r" for node in tsp.graph.nodes]
-        pos = [tsp.graph.nodes[node]["pos"] for node in tsp.graph.nodes]
-
-        def brute_force_tsp(w, N):
-            a = list(permutations(range(1, N)))
-            last_best_distance = 1e10
-            for i in a:
-                distance = 0
-                pre_j = 0
-                for j in i:
-                    distance = distance + w[j, pre_j]
-                    pre_j = j
-                distance = distance + w[pre_j, 0]
-                order = (0,) + i
-                if distance < last_best_distance:
-                    best_order = order
-                    last_best_distance = distance
-            return last_best_distance, best_order
-
-        best_distance, best_order = brute_force_tsp(adj_matrix, n)
-
-        qp = tsp.to_quadratic_program()
-        ee = NumPyMinimumEigensolver()
-        exact = MinimumEigenOptimizer(ee)
-        qp2qubo = QuadraticProgramToQubo()
-        qubo = qp2qubo.convert(qp)
-        qubitOp, offset = qubo.to_ising()
-        exact_result = exact.solve(qubo)
-
-        # Making the Hamiltonian in its full form and getting the lowest eigenvalue and
-        # eigenvector
-        result = ee.compute_minimum_eigenvalue(qubitOp)
-
-        x = tsp.sample_most_likely(result.eigenstate)
-        z = tsp.interpret(x)
-
-        algorithm_globals.random_seed = 123
-        seed = 10598
-        backend = QatBackend()
-        quantum_instance = QuantumInstance(
-            backend, seed_simulator=seed, seed_transpiler=seed
-        )
-        spsa = SPSA(maxiter=300)
-        ry = TwoLocal(qubitOp.num_qubits, "ry", "cz", reps=5, entanglement="linear")
-        vqe = VQE(ry, optimizer=spsa, quantum_instance=quantum_instance)
-
-        result = vqe.compute_minimum_eigenvalue(qubitOp)
-=======
             ("R5", "R6", "R9"),
             ((579800, 580800), (579800, 580800), (589800, 590800)),
         )
->>>>>>> ed2ab998
 
 
 mapping_setup1 = (
@@ -1540,20 +1090,6 @@
 )
 
 
-<<<<<<< HEAD
-class TestQiskitBackend:
-    @pytest.mark.skipif(
-        not qutip_available, reason="Qutip is not available on this platform"
-    )
-    def test_simple_circuit(self):
-        backend = QatBackend()
-        circuit = QuantumCircuit(1)
-        circuit.x(0)
-        circuit.measure_all()
-        result = backend.run(circuit, shots=1000).result()
-        counts = result.get_counts()
-        assert counts["1"] > 900
-=======
 @pytest.mark.parametrize(
     "qasm_string, expected_mapping", [mapping_setup1, mapping_setup2, mapping_setup3]
 )
@@ -1563,5 +1099,4 @@
     result = parser.parse(get_builder(hw), qasm_string)
     instructions = result.instructions
     mapping = get_cl2qu_index_mapping(instructions)
-    assert mapping == expected_mapping
->>>>>>> ed2ab998
+    assert mapping == expected_mapping
--- conflicted
+++ resolved
@@ -11,11 +11,7 @@
 from typing import TYPE_CHECKING
 
 if TYPE_CHECKING:
-<<<<<<< HEAD
-    from scc.compiler.hardware_models import QuantumHardwareModel
-=======
     from qat.purr.compiler.hardware_models import QuantumHardwareModel
->>>>>>> ed2ab998
 
 
 # Set of common methods so we don't have to add/remove the custom serializer.
@@ -28,13 +24,7 @@
     *args, serializable_types=None, model: "QuantumHardwareModel" = None, **kwargs
 ):
     kwargs.setdefault("cls", CustomJsonDecoder)
-<<<<<<< HEAD
-    return json.loads(
-        *args, serializable_types=serializable_types, model=model, **kwargs
-    )
-=======
     return json.loads(*args, serializable_types=serializable_types, model=model, **kwargs)
->>>>>>> ed2ab998
 
 
 def json_dump(*args, serializable_types=None, **kwargs):
@@ -46,13 +36,7 @@
     *args, serializable_types=None, model: "QuantumHardwareModel" = None, **kwargs
 ):
     kwargs.setdefault("cls", CustomJsonDecoder)
-<<<<<<< HEAD
-    return json.load(
-        *args, serializable_types=serializable_types, model=model, **kwargs
-    )
-=======
     return json.load(*args, serializable_types=serializable_types, model=model, **kwargs)
->>>>>>> ed2ab998
 
 
 class CustomJsonDecoder(JSONDecoder):
@@ -76,41 +60,24 @@
                 )
 
             return self.model.get_device(component_id)
-<<<<<<< HEAD
 
         obj_type = obj.get("$type")
         if obj_type is None:
             return obj
 
-=======
-
-        obj_type = obj.get("$type")
-        if obj_type is None:
-            return obj
-
->>>>>>> ed2ab998
         if obj_type == "<class 'tuple'>":
             return tuple(obj["$data"])
 
         if self.serializable_types is not None:
-<<<<<<< HEAD
-            old_paths = ["scc.compiler.config"]
-            for old_path in old_paths:
-                if old_path in obj_type:
-                    obj_type = obj_type.replace(old_path, "qat.purr.compiler.config")
-=======
             legacy_paths = ["scc.compiler.config"]
             for legacy_path in legacy_paths:
                 if legacy_path in obj_type:
                     obj_type = obj_type.replace(legacy_path, "qat.purr.compiler.config")
->>>>>>> ed2ab998
                     break
 
             typ = self.serializable_types.get(obj_type)
             if typ is None:
-                raise ValueError(
-                    f"Invalid type attempted to be serialized: {obj_type}."
-                )
+                raise ValueError(f"Invalid type attempted to be serialized: {obj_type}.")
         else:
             typ = _get_type(obj_type)
 
@@ -124,9 +91,7 @@
                 return typ(**fields)
             elif isinstance(data, dict):
                 new_obj = object.__new__(typ)
-                new_obj.__dict__ = {
-                    key: self.default(value) for key, value in data.items()
-                }
+                new_obj.__dict__ = {key: self.default(value) for key, value in data.items()}
                 return new_obj
             elif isinstance(data, str):
                 return typ(data)
@@ -171,21 +136,11 @@
                 typ_str not in self.serializable_types
                 and type(obj).__module__ != "builtins"
             ):
-<<<<<<< HEAD
-                raise ValueError(
-                    f"Invalid type attempted to be serialized: {(type(obj))}."
-                )
-
-        try:
-            from qat.purr.compiler.instructions import Acquire
-            from qat.purr.compiler.devices import QuantumComponent
-=======
                 raise ValueError(f"Invalid type attempted to be serialized: {(type(obj))}.")
 
         try:
             from qat.purr.compiler.devices import QuantumComponent
             from qat.purr.compiler.instructions import Acquire
->>>>>>> ed2ab998
 
             # TODO: Acquire is a special wrapper component, not an actual component. Have a few too many special-cases
             #   for it now, think about reverting its special status.

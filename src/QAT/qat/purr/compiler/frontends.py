--- conflicted
+++ resolved
@@ -4,13 +4,8 @@
 import abc
 import os
 import tempfile
-<<<<<<< HEAD
-from enum import Enum
-from typing import Tuple
-=======
 from pathlib import Path
 from typing import Any, List, Optional, Tuple, Union
->>>>>>> ed2ab998
 
 import regex
 
@@ -41,47 +36,15 @@
         return ifile.read()
 
 
-<<<<<<< HEAD
-path_regex = regex.compile("^.+\.(qasm|ll|bc)$")
-
-
-=======
->>>>>>> ed2ab998
 class LanguageFrontend(abc.ABC):
     @abc.abstractmethod
     def execute(
         self,
-<<<<<<< HEAD
-        quantum_builder: InstructionBuilder,
-        hardware,
-        compiler_config: CompilerConfig,
-    ):
-        instructions = (
-            get_builder(hardware)
-            .repeat(compiler_config.repeats, compiler_config.repetition_period)
-            .add(quantum_builder)
-        )
-        return instructions
-
-    def _execute(self, hardware, compiler_config: CompilerConfig, instructions):
-        calibrations = [
-            find_calibration(arg) for arg in compiler_config.active_calibrations
-        ]
-
-        return execute_instructions(
-            hardware,
-            instructions,
-            compiler_config.results_format,
-            calibrations,
-            compiler_config.repeats,
-        )
-=======
         instructions: Union[InstructionBuilder, str, bytes],
         hardware: Union[QuantumExecutionEngine, QuantumHardwareModel],
         compiler_config: CompilerConfig,
         args: Optional[List[Any]],
     ): ...
->>>>>>> ed2ab998
 
     @abc.abstractmethod
     def parse_and_execute(
@@ -95,27 +58,16 @@
     @abc.abstractmethod
     def parse(
         self, program_str: str, hardware, compiler_config: CompilerConfig
-<<<<<<< HEAD
-    ) -> Tuple[InstructionBuilder, CompilationMetrics]:
-        ...
-=======
     ) -> Tuple[InstructionBuilder, CompilationMetrics]: ...
->>>>>>> ed2ab998
 
 
 class QIRFrontend(LanguageFrontend):
     def execute(
         self,
-<<<<<<< HEAD
-        instructions: InstructionBuilder,
-        hardware,
-        compiler_config: CompilerConfig,
-=======
         path_or_contents: Union[str, bytes],
         hardware: Union[QuantumExecutionEngine, QuantumHardwareModel],
         compiler_config: CompilerConfig,
         args: Optional[List[Any]] = None,
->>>>>>> ed2ab998
     ):
         if is_rasqal_enabled():
             runtime = create_runtime(get_model(hardware))
@@ -188,12 +140,7 @@
         if compiler_config.results_format.format is not None:
             parser.results_format = compiler_config.results_format.format
 
-<<<<<<< HEAD
-        quantum_builder = parser.parse(path_or_str)
-        return self._build_instructions(quantum_builder, hardware, compiler_config), metrics
-=======
         return parser.parse(qir_file), metrics
->>>>>>> ed2ab998
 
     def parse(
         self,
@@ -201,22 +148,6 @@
         hardware: Union[QuantumExecutionEngine, QuantumHardwareModel],
         compiler_config: CompilerConfig,
     ):
-<<<<<<< HEAD
-        # Parse from file
-        if not os.path.exists(path_or_str):
-            suffix = ".bc" if isinstance(path_or_str, bytes) else ".ll"
-            with tempfile.NamedTemporaryFile(suffix=suffix, delete=False) as fp:
-                if suffix == ".ll":
-                    fp.write(path_or_str.encode())
-                else:
-                    fp.write(path_or_str)
-                fp.close()
-                try:
-                    return self._parse_from_file(fp.name, hardware, compiler_config)
-                finally:
-                    os.remove(fp.name)
-        return self._parse_from_file(path_or_str, hardware, compiler_config)
-=======
         # Parsing doesn't happen here, but if we're a file we want the contents of the
         # file to send over.
         if is_path(path_or_contents):
@@ -224,27 +155,16 @@
 
         return path_or_contents
 
->>>>>>> ed2ab998
 
 class QASMFrontend(LanguageFrontend):
     def execute(
         self,
         instructions: InstructionBuilder,
-<<<<<<< HEAD
-        hardware=None,
-        compiler_config: CompilerConfig = None,
-    ):
-        hardware, compiler_config = self._default_common_args(hardware, compiler_config)
-
-        with log_duration("Execution completed, took {} seconds."):
-            return self._execute(hardware, compiler_config, instructions)
-=======
         hardware: Union[QuantumExecutionEngine, QuantumHardwareModel],
         compiler_config: CompilerConfig,
         args: Optional[List[Any]] = None,
     ):
         return execute_instructions_via_config(hardware, instructions, compiler_config)
->>>>>>> ed2ab998
 
     def parse_and_execute(
         self,
@@ -253,15 +173,9 @@
         compiler_config: CompilerConfig,
         args: Optional[List[Any]] = None,
     ):
-<<<<<<< HEAD
-        instructions, parse_metrics = self.parse(qir_file, hardware, compiler_config)
-        result, execution_metrics = self.execute(
-            instructions, hardware, compiler_config
-=======
         instructions, parse_metrics = self.parse(file_or_str, hardware, compiler_config)
         result, execution_metrics = self.execute(
             instructions, hardware, compiler_config, args
->>>>>>> ed2ab998
         )
         execution_metrics.merge(parse_metrics)
         return result, execution_metrics
@@ -276,14 +190,7 @@
         metrics.initialize(compiler_config.metrics)
 
         parser = get_qasm_parser(qasm_string)
-<<<<<<< HEAD
-        if compiler_config.optimizations is None:
-            compiler_config.optimizations = get_optimizer_config(
-                parser.parser_language()
-            )
-=======
         default_language_options(parser.parser_language(), compiler_config)
->>>>>>> ed2ab998
 
         with log_duration("Compilation completed, took {} seconds."):
             log.info(
@@ -298,37 +205,6 @@
                 parser.results_format = compiler_config.results_format.format
 
             quantum_builder = parser.parse(get_builder(hardware), qasm_string)
-<<<<<<< HEAD
-            return (
-                self._build_instructions(quantum_builder, hardware, compiler_config),
-                metrics,
-            )
-
-    def execute(
-        self,
-        instructions: InstructionBuilder,
-        hardware=None,
-        compiler_config: CompilerConfig = None,
-    ):
-        hardware, compiler_config = self._default_common_args(hardware, compiler_config)
-
-        with log_duration("Execution completed, took {} seconds."):
-            return self._execute(hardware, compiler_config, instructions)
-
-    def parse_and_execute(
-        self, qasm_string: str, hardware=None, compiler_config: CompilerConfig = None
-    ):
-        """
-        Execute a qasm string against a particular piece of hardware. Initializes a
-        default qubit simulator if no hardware provided.
-        """
-        instructions, parse_metrics = self.parse(qasm_string, hardware, compiler_config)
-        result, execution_metrics = self.execute(
-            instructions, hardware, compiler_config
-        )
-        parse_metrics.merge(execution_metrics)
-        return result, parse_metrics
-=======
             return quantum_builder, metrics
 
 
@@ -367,5 +243,4 @@
         if results.captures(3):
             return QIRFrontend()
 
-    raise ValueError("Cannot establish a LanguageFrontend based on contents")
->>>>>>> ed2ab998
+    raise ValueError("Cannot establish a LanguageFrontend based on contents")
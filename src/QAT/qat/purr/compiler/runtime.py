--- conflicted
+++ resolved
@@ -6,19 +6,9 @@
 from qat.purr.compiler.builders import InstructionBuilder, QuantumInstructionBuilder
 from qat.purr.compiler.config import (
     CalibrationArguments,
-<<<<<<< HEAD
-    MetricsType,
-    ResultsFormatting,
-)
-from qat.purr.compiler.execution import (
-    InstructionExecutionEngine,
-    QuantumExecutionEngine,
-    _binary,
-=======
     CompilerConfig,
     MetricsType,
     ResultsFormatting,
->>>>>>> ed2ab998
 )
 from qat.purr.compiler.error_mitigation.readout_mitigation import get_readout_mitigation
 from qat.purr.compiler.execution import InstructionExecutionEngine, QuantumExecutionEngine
@@ -62,13 +52,7 @@
 class CalibrationWithArgs(QuantumExecutableBlock):
     """Wrapper for a calibration and argument combination."""
 
-<<<<<<< HEAD
-    def __init__(
-        self, calibration: RemoteCalibration, args: CalibrationArguments = None
-    ):
-=======
     def __init__(self, calibration: RemoteCalibration, args: CalibrationArguments = None):
->>>>>>> ed2ab998
         self.calibration = calibration
         self.args = args or CalibrationArguments()
 
@@ -92,68 +76,6 @@
     def model(self):
         return self.engine.model if self.engine is not None else None
 
-<<<<<<< HEAD
-    def _transform_results(
-        self, results, format_flags: ResultsFormatting, repeats: Optional[int] = None
-    ):
-        """
-        Transform the raw results into the format that we've been asked to provide. Look
-        at individual transformation documentation for descriptions on what they do.
-        """
-        if len(results) == 0:
-            return []
-
-        # If we have no flags at all just infer structure simplification.
-        if format_flags is None:
-            format_flags = ResultsFormatting.DynamicStructureReturn
-
-        if repeats is None:
-            repeats = 1000
-
-        def simplify_results(simplify_target):
-            """
-            To facilitate backwards compatability and being able to run low-level
-            experiments alongside quantum programs we make some assumptions based upon
-            form of the results.
-
-            If all results have default variable names then the user didn't care about
-            value assignment or this was a low-level experiment - in both cases, it
-            means we can throw away the names and simply return the results in the order
-            they were defined in the instructions.
-
-            If we only have one result after this, just return that list directly
-            instead, as it's probably just a single experiment.
-            """
-            if all([is_generated_name(k) for k in simplify_target.keys()]):
-                if len(simplify_target) == 1:
-                    return list(simplify_target.values())[0]
-                else:
-                    squashed_results = list(simplify_target.values())
-                    if all(isinstance(val, numpy.ndarray) for val in squashed_results):
-                        return numpy.array(squashed_results)
-                    return squashed_results
-            else:
-                return simplify_target
-
-        if ResultsFormatting.BinaryCount in format_flags:
-            results = {key: _binary_count(val, repeats) for key, val in results.items()}
-
-        def squash_binary(value):
-            if isinstance(value, int):
-                return str(value)
-            elif all(isinstance(val, int) for val in value):
-                return "".join([str(val) for val in value])
-
-        if ResultsFormatting.SquashBinaryResultArrays in format_flags:
-            results = {key: squash_binary(val) for key, val in results.items()}
-
-        # Dynamic structure return is an ease-of-use flag to strip things that you know
-        # your use-case won't use, such as variable names and nested lists.
-        if ResultsFormatting.DynamicStructureReturn in format_flags:
-            results = simplify_results(results)
-
-        return results
-=======
     def _apply_error_mitigation(self, results, instructions, error_mitigation):
         if error_mitigation is None:
             return results
@@ -170,7 +92,6 @@
             new_result = mitigator.apply_error_mitigation(results, mapping, self.model)
             results[mitigator.name] = new_result
         return results  # TODO: new results object
->>>>>>> ed2ab998
 
     def run_calibration(
         self, calibrations: Union[CalibrationWithArgs, List[CalibrationWithArgs]]
@@ -217,47 +138,21 @@
         results = fexecute(instructions)
         return self._apply_error_mitigation(results, instructions, error_mitigation)
 
-<<<<<<< HEAD
-
-def _binary_count(results_list, repeats):
-    """
-    Returns a dictionary of binary number: count. So for a two qubit register it'll return the various counts for
-    ``00``, ``01``, ``10`` and ``11``.
-    """
-
-    def flatten(res):
-=======
     def execute(
         self,
         builder: InstructionBuilder,
         results_format: ResultsFormatting = None,
         error_mitigation=None,
     ):
->>>>>>> ed2ab998
         """
         Executes these instructions against the current engine and returns the results.
         """
-<<<<<<< HEAD
-        if isinstance(res, Iterable):
-            return "".join([flatten(val) for val in res])
-        else:
-            return str(res)
-=======
->>>>>>> ed2ab998
 
         def fexecute(instrs):
             return self.engine.execute(instrs, results_format)
 
         return self._common_execute(fexecute, builder, error_mitigation)
 
-<<<<<<< HEAD
-    # If our results are a single qubit then pretend to be a register of one.
-    if (
-        isinstance(next(iter(binary_results), None), Number)
-        and len(binary_results) == repeats
-    ):
-        binary_results = [binary_results]
-=======
     def execute_with_interrupt(
         self,
         builder: InstructionBuilder,
@@ -268,7 +163,6 @@
         """
         Executes these instructions against the current engine and returns the results.
         """
->>>>>>> ed2ab998
 
         def fexecute(instrs):
             return self.engine.execute_with_interrupt(instrs, results_format, interrupt)
@@ -299,9 +193,6 @@
 ) -> QuantumInstructionBuilder:
     if isinstance(model, QuantumExecutionEngine):
         model = model.model
-<<<<<<< HEAD
-    return model.create_builder()
-=======
 
     return model.create_builder()
 
@@ -331,7 +222,6 @@
         config.metrics,
         config.error_mitigation,
     )
->>>>>>> ed2ab998
 
 
 def execute_instructions(
@@ -339,12 +229,8 @@
     instructions: InstructionBuilder,
     results_format=None,
     executable_blocks: List[QuantumExecutableBlock] = None,
-<<<<<<< HEAD
-    repeats: Optional[int] = None,
-=======
     metrics: MetricsType = None,
     error_mitigation=None,
->>>>>>> ed2ab998
 ):
     with log_duration("Execution completed, took {} seconds."):
         active_runtime = get_runtime(hardware)
@@ -381,13 +267,6 @@
         interrupt,
     )
 
-<<<<<<< HEAD
-    active_runtime.run_quantum_executable(executable_blocks)
-    return (
-        active_runtime.execute(instructions, results_format, repeats),
-        active_runtime.compilation_metrics,
-    )
-=======
 
 def execute_instructions_with_interrupt(
     hardware: Union[QuantumExecutionEngine, QuantumHardwareModel],
@@ -404,5 +283,4 @@
         return (
             active_runtime.execute_with_interrupt(instructions, results_format, interrupt),
             active_runtime.compilation_metrics,
-        )
->>>>>>> ed2ab998
+        )
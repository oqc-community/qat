--- conflicted
+++ resolved
@@ -80,15 +80,9 @@
 
     def __init__(self):
         self.format: Optional[InlineResultsProcessing] = None
-<<<<<<< HEAD
-        self.transforms: Optional[
-            ResultsFormatting
-        ] = ResultsFormatting.DynamicStructureReturn
-=======
         self.transforms: Optional[ResultsFormatting] = (
             ResultsFormatting.DynamicStructureReturn
         )
->>>>>>> ed2ab998
 
     def raw(self) -> QuantumResultsFormat:
         """Raw QPU output."""
@@ -119,18 +113,11 @@
         picks the one with the highest incident.
         """
         self.transforms = (
-<<<<<<< HEAD
-            ResultsFormatting.SquashBinaryResultArrays
-            | ResultsFormatting.DynamicStructureReturn
-        )
-        self.format = InlineResultsProcessing.Binary
-=======
             ResultsFormatting.BinaryCount
             | ResultsFormatting.ReturnMostProbable
             | ResultsFormatting.DynamicStructureReturn
         )
         self.format = InlineResultsProcessing.Raw
->>>>>>> ed2ab998
         return self
 
     def __contains__(self, other):
@@ -245,8 +232,6 @@
         name = self.name
         name = re.sub("(.)([A-Z][a-z]+)", r"\1_\2", name)
         return re.sub("([a-z0-9])([A-Z])", r"\1_\2", name).lower()
-<<<<<<< HEAD
-=======
 
 
 class ErrorMitigationConfig(Flag):
@@ -278,7 +263,6 @@
     Empty = auto()
     MatrixMitigation = auto()
     LinearMitigation = auto()
->>>>>>> ed2ab998
 
 
 class CompilerConfig:
@@ -311,16 +295,11 @@
         metrics=MetricsType.Default,
         active_calibrations=None,
         optimizations: "OptimizationConfig" = None,
-<<<<<<< HEAD
-=======
         error_mitigation: ErrorMitigationConfig = None,
->>>>>>> ed2ab998
     ):
         self.repeats: Optional[int] = repeats
         self.repetition_period: Optional = repetition_period
-        self.results_format: QuantumResultsFormat = (
-            results_format or QuantumResultsFormat()
-        )
+        self.results_format: QuantumResultsFormat = results_format or QuantumResultsFormat()
         self.metrics: MetricsType = metrics
         self.active_calibrations: List[CalibrationArguments] = active_calibrations or []
         self.optimizations: Optional[OptimizationConfig] = optimizations
@@ -565,9 +544,7 @@
 
     def update_dict(type):
         if issubclass(type, Enum):
-            serializable_types.update(
-                {f"<enum '{type.__module__}.{type.__name__}'>": type}
-            )
+            serializable_types.update({f"<enum '{type.__module__}.{type.__name__}'>": type})
         else:
             serializable_types.update({str(type): type})
 

# SPDX-License-Identifier: BSD-3-Clause
# Copyright (c) 2023 Oxford Quantum Circuits Ltd

from __future__ import annotations

import re
from copy import deepcopy
from enum import Enum
from typing import Any, Dict, List, Set, TYPE_CHECKING, Union

import numpy as np

from qat.purr.compiler.config import InlineResultsProcessing
from qat.purr.compiler.devices import (
    PulseChannel,
    PulseShapeType,
    QuantumComponent,
    Qubit,
)
from qat.purr.utils.serializer import json_dumps, json_loads

if TYPE_CHECKING:
    from qat.purr.compiler.hardware_models import QuantumHardwareModel


def _stringify_qubits(qubits):
    return ",".join([str(qb) for qb in qubits])


class PostProcessType(Enum):
    DOWN_CONVERT = "down_convert"
    MEAN = "mean"
    LINEAR_MAP_COMPLEX_TO_REAL = "linear_map_real"
    DISCRIMINATE = "discriminate"
    MUL = "mul"

    def __repr__(self):
        return self.name


class ProcessAxis(Enum):
    TIME = "time"
    SEQUENCE = "sequence"

    def __repr__(self):
        return self.name


class Instruction: ...


class QuantumMetadata(Instruction):
    pass


class QuantumInstruction(Instruction):
    """
    Any node that deals particularly with quantum operations. All quantum operations
    must have some sort of target on the quantum computer, such as a qubit, channel, or
    another form of component.
    """

    def __init__(
        self, quantum_targets: Union[QuantumComponent, List[QuantumComponent]] = None
    ):
        if quantum_targets is None:
            quantum_targets = []
        elif not isinstance(quantum_targets, List):
            quantum_targets = [quantum_targets]

        invalid_targets = [
            val for val in quantum_targets if not isinstance(val, QuantumComponent)
        ]
        if any(invalid_targets):
            invalid_targets_str = ",".join([str(val) for val in invalid_targets])
            raise ValueError(f"Invalid targets for component: {invalid_targets_str}")

        # Quick way to make sure the targets are unique.
        self.quantum_targets: List[QuantumComponent] = []
        for tar in quantum_targets:
            if tar not in self.quantum_targets:
                self.quantum_targets.append(tar)

    @property
    def duration(self):
        return 0.0


def _add_channels(
    instruction: QuantumInstruction,
<<<<<<< HEAD
    channels: Union[Qubit, PulseChannel, List[Union[Qubit, PulseChannel]]]
=======
    channels: Union[Qubit, PulseChannel, List[Union[Qubit, PulseChannel]]],
>>>>>>> ed2ab998
):
    """Returns the union of `channels` and `instruction`'s quantum targets"""
    if channels is None:
        return instruction.quantum_targets

    if not isinstance(channels, List):
        channels = [channels]

    unique_targets = set(instruction.quantum_targets)
    for target in (
<<<<<<< HEAD
        chan for val in channels
=======
        chan
        for val in channels
>>>>>>> ed2ab998
        for chan in (val.get_all_channels() if isinstance(val, Qubit) else [val])
    ):
        if not isinstance(target, PulseChannel):
            raise ValueError(
                f"Attempted to try and add non PulseChannel ({target}) to a sync."
            )
        unique_targets.add(target)

    return list(unique_targets)


class Repeat(Instruction):
    """
    Global meta-instruction that applies to the entire list of instructions. Repeat
    value of the current operations, also known as shots.
    """

    def __init__(self, repeat_count, repetition_period=None):
        super().__init__()
        self.repeat_count = repeat_count
        self.repetition_period = repetition_period

    def __repr__(self):
        return f"repeat {self.repeat_count},{self.repetition_period}"


class PhaseShift(QuantumInstruction):
    def __init__(self, channel: "PulseChannel", phase: float):
        super().__init__(channel)
        self.phase: float = phase

    @property
    def channel(self) -> "PulseChannel":
        return self.quantum_targets[0]

    def __repr__(self):
        return f"phaseshift {self.channel},{self.phase}"


class FrequencyShift(QuantumInstruction):
    def __init__(self, channel: "PulseChannel", frequency: float):
        super().__init__(channel)
        self.frequency: float = frequency

    @property
    def channel(self) -> "PulseChannel":
        return self.quantum_targets[0]

    def __repr__(self):
        return f"frequencyshift {self.channel},{self.frequency}"


class Id(QuantumInstruction):
    """Simply a no-op, called an Identity gate."""

    def __repr__(self):
        return "id"


class AcquireMode(Enum):
    RAW = "raw"
    SCOPE = "scope"
    INTEGRATOR = "integrator"

    def __repr__(self):
        return self.name


class Delay(QuantumInstruction):
    def __init__(self, quantum_target, time: float):
        super().__init__(quantum_target)
        self.time: float = time

    @property
    def duration(self):
        return self.time

    def __repr__(self):
        return f"delay {str(self.time)}"


class Synchronize(QuantumInstruction):
    """
    Tells the QPU to wait for all the related channels to be free before continuing
    execution on any of them.
    """
<<<<<<< HEAD
=======

>>>>>>> ed2ab998
    quantum_targets: List[PulseChannel]

    def __init__(
        self,
        sync_channels: Union[Qubit, PulseChannel, List[Union[Qubit, PulseChannel]]],
    ):
        super().__init__()
        self.add_channels(sync_channels)

    def add_channels(
        self,
<<<<<<< HEAD
        sync_channels: Union[Qubit, PulseChannel, List[Union[Qubit, PulseChannel]]]
=======
        sync_channels: Union[Qubit, PulseChannel, List[Union[Qubit, PulseChannel]]],
>>>>>>> ed2ab998
    ):
        self.quantum_targets = _add_channels(self, sync_channels)

    def __add__(self, other):
        other_targets = other.quantum_targets if isinstance(other, Synchronize) else other
        new_sync = Synchronize(self.quantum_targets)
        new_sync.add_channels(other_targets)
        return new_sync

    def __repr__(self):
        return f"sync {','.join(name.id for name in self.quantum_targets)}"


class Assign(Instruction):
    """
    Assigns the variable 'x' the value 'y'. This can be performed as a part of running
    on the QPU or by a post-processing pass.
    """

    def __init__(self, name, value):
        self.name = name
        self.value = value

    def __repr__(self):
        return f"{self.name} = {str(self.value)}"


class Waveform(QuantumInstruction):
    def __init__(self, quantum_target, ignore_channel_scale: bool = False):
        super().__init__(quantum_target)
        self.ignore_channel_scale = ignore_channel_scale

    @property
    def channel(self) -> "PulseChannel":
        return self.quantum_targets[0]


class CustomPulse(Waveform):
    """
    Send a pulse down this particular channel.
    """

    def __init__(
        self,
        quantum_target: "PulseChannel",
<<<<<<< HEAD
        samples: List[np.complex],
=======
        samples: List[np.csingle],
>>>>>>> ed2ab998
        ignore_channel_scale: bool = False,
    ):
        super().__init__(quantum_target, ignore_channel_scale=ignore_channel_scale)
        self.samples: List[np.complex] = samples
        self.ignore_channel_scale: bool = ignore_channel_scale

    @property
    def duration(self):
        return len(self.samples) * self.channel.sample_time

    def __repr__(self):
        id_ = self.channel.full_id()
        duration = self.duration
        return f"custom pulse {id_},{duration}"


class Pulse(Waveform):
    """
    Send a pulse down this particular channel.
    """

    def __init__(
        self,
        quantum_target: "PulseChannel",
        shape: PulseShapeType,
        width: float,
        amp: float = 1.0,
        phase: float = 0.0,
        drag: float = 0.0,
        rise: float = 0.0,
        amp_setup: float = 0.0,
        scale_factor: float = 1.0,
        zero_at_edges: int = 0,
        frequency: float = 0.0,
        internal_phase: float = 0.0,
        std_dev: float = 0.0,
        square_width: float = 0.0,
        ignore_channel_scale: bool = False,
    ):
        super().__init__(quantum_target, ignore_channel_scale=ignore_channel_scale)
        self.shape = shape
        self.width = width
        self.amp = amp
        self.phase = phase
        self.drag = drag
        self.rise = rise
        self.amp_setup = amp_setup
        self.scale_factor = scale_factor
        self.zero_at_edges = bool(zero_at_edges)
        self.frequency = frequency
        self.internal_phase = internal_phase
        self.std_dev = std_dev
        self.square_width = square_width

    @property
    def duration(self):
        return self.width

    def __repr__(self):
        return (
            f"pulse {self.channel.full_id()},{self.shape.value},{self.amp},"
            f"{self.phase},{self.width},{self.drag},{self.rise}"
        )


class MeasurePulse(Pulse):
    pass


class DrivePulse(Pulse):
    pass


class SecondStatePulse(Pulse):
    pass


class CrossResonancePulse(Pulse):
    pass


class CrossResonanceCancelPulse(Pulse):
    pass


class Acquire(QuantumComponent, QuantumInstruction):
    suffix_incrementor: int = 0

    def __init__(
        self,
        channel: "PulseChannel",
        time: float = None,
        mode: AcquireMode = None,
        output_variable=None,
        existing_names: Set[str] = None,
        delay=None,
        filter: Pulse = None,
    ):
        super().__init__(channel.full_id())
        super(QuantumComponent, self).__init__(channel)
        self.time: float = time or 1.0e-6
        self.mode: AcquireMode = mode or AcquireMode.RAW
        self.delay = delay
        self.filter: Pulse = filter
        self.output_variable = output_variable or self.generate_name(existing_names)

        if filter is not None:
            if not isinstance(filter, Pulse):
                raise ValueError(
                    "Filter on an acquire has to be a Pulse. Instead it's a "
                    f"{type(filter)}"
                )

            if filter.duration != self.time:
                raise ValueError(
                    f"Filter duration '{filter.duration}' must be equal to Acquire "
                    f"duration '{self.time}'."
                )

    def generate_name(self, existing_names=None):
        return build_generated_name(existing_names, f"{self.channel.id}")

    @property
    def duration(self):
        return self.time

    @property
    def channel(self) -> "PulseChannel":
        return next(iter(self.quantum_targets), None)

    def __repr__(self):
<<<<<<< HEAD
        out_var = (
            f"->{self.output_variable}" if self.output_variable is not None else ""
        )
=======
        out_var = f"->{self.output_variable}" if self.output_variable is not None else ""
>>>>>>> ed2ab998
        mode = f",{self.mode.value}" if self.mode is not None else ""
        return f"acquire {self.channel.full_id()},{self.time}{mode}{out_var}"


class PostProcessing(QuantumInstruction):
    """
    States what post-processing should happen after data has been acquired. This can
    happen in the FPGA's or a software post-process.
    """

    def __init__(self, acquire: Acquire, process, axes=None, args=None):
        super().__init__(acquire)
        if axes is not None and not isinstance(axes, List):
            axes = [axes]

        self.process: PostProcessType = process

        # TODO: Should find out why ags can't reference model objects in builder serialization.
        #   But deep copying them, as the values shouldn't vary, should be fine.
        self.args: List = deepcopy(args) or []
        self.axes: List[ProcessAxis] = axes or []
        self.output_variable = acquire.output_variable
        self.result_needed = False

    @property
    def acquire(self) -> Acquire:
        return self.quantum_targets[0]

    def __repr__(self):
        axis = ",".join([axi.value for axi in self.axes])
<<<<<<< HEAD
        args = (
            f",{','.join(str(arg) for arg in self.args)}" if len(self.args) > 0 else ","
        )
        output_var = (
            f"->{self.output_variable}" if self.output_variable is not None else ""
        )
        return f"{self.process.value} {self.acquire.output_variable}{args}{axis}{output_var}"
=======
        args = f",{','.join(str(arg) for arg in self.args)}" if len(self.args) > 0 else ","
        output_var = f"->{self.output_variable}" if self.output_variable is not None else ""
        return (
            f"{self.process.value} {self.acquire.output_variable}{args}{axis}{output_var}"
        )
>>>>>>> ed2ab998


class Reset(QuantumInstruction):
    """Resets this qubit to its starting state."""

    def __init__(self, qubit: Union[List[Qubit], Qubit]):
        if not isinstance(qubit, List):
            qubit = [qubit]

        invalid_reset_targets = [
            str(val) for val in qubit if not isinstance(val, (Qubit, PulseChannel))
        ]
        if any(invalid_reset_targets):
            raise ValueError(
                "Tried to reset on non-qubit/pulse channel "
                f"{', '.join(invalid_reset_targets)}."
            )

        super().__init__(
<<<<<<< HEAD
            [
                val.get_drive_channel() if isinstance(val, Qubit) else val
                for val in qubit
            ]
=======
            [val.get_drive_channel() if isinstance(val, Qubit) else val for val in qubit]
>>>>>>> ed2ab998
        )

    def __repr__(self):
        return f"reset {','.join([str(qb) for qb in self.quantum_targets])}"


class PhaseReset(QuantumInstruction):
    """
    Reset the phase shift of all the channels
    """

    quantum_targets: List[PulseChannel]

    def __init__(
        self,
        reset_channels: Union[Qubit, PulseChannel, List[Union[Qubit, PulseChannel]]],
    ):
        super().__init__()
        self.add_channels(reset_channels)

    def add_channels(
        self,
        reset_channels: Union[Qubit, PulseChannel, List[Union[Qubit, PulseChannel]]],
    ):
        self.quantum_targets = _add_channels(self, reset_channels)

    def __add__(self, other):
        other_targets = other.quantum_targets if isinstance(other, PhaseReset) else other
        new_reset = PhaseReset(self.quantum_targets)
        new_reset.add_channels(other_targets)
        return new_reset

    def __repr__(self):
        return f"phase reset {','.join(name.id for name in self.quantum_targets)}"


class Return(Instruction):
    """A statement defining what to return from a quantum execution."""

    def __init__(self, variables: List[str] = None):
        if variables is None:
            variables = []

        if not isinstance(variables, List):
            variables = [variables]

        self.variables = variables

    def __repr__(self):
        return f"return {','.join(self.variables)}"


class SweepOperation:
    """Common parent for all things that need differentiating during a sweep."""
<<<<<<< HEAD

    pass
=======
>>>>>>> ed2ab998


class SweepValue(SweepOperation):
    def __init__(self, name, value):
        self.name: str = name
        self.value: List[Any] = value


class DeviceUpdate(QuantumInstruction):
    """
    Dynamically assigns a value to a particular symbol or hardware attribute during
    execution.

    .. note:: It's still unknown how this will be represented in the instructions themselves, but that'll come later.
    For now we perform programatic modification and a before/after state.
    """

    def __init__(self, target: QuantumComponent, attribute: str, value):
        super().__init__()
        self.target = target
        self.attribute = attribute
        self.value = value

    def __repr__(self):
        return f"{self.target.full_id()}.{self.attribute} = {str(self.value)}"


class Sweep(Instruction):
    """
    This is a global meta-instruction that performs a sweep over values, effectively
    performing a loop over the instructions replacing a variable with a specific value
    per time.

    Nested sweeps are run in the order they're added and are performed after repeats. So
    a 1000 repeat with a 4 sweep followed by a 2 will run a total of 8000 iterations.
    """

    def __init__(self, operations: Union[SweepValue, List[SweepValue]] = None):
        super().__init__()

        if operations is None:
            operations = []
        elif not isinstance(operations, List):
            operations = [operations]

        self.variables: Dict[str, List[Any]] = {op.name: op.value for op in operations}

        # Get the length of the variables, which we will then assume is the sweep
        # length.
        sweep_lengths = [len(value) for value in self.variables.values()]
        if len(set(sweep_lengths)) > 1:
            raise ValueError("Sweep variables have inconsistent lengths.")

    @property
    def length(self):
        return next(iter([len(value) for value in self.variables.values()]), 0)

    def __repr__(self):
        args = ",".join(key + "=" + str(value) for key, value in self.variables.items())
        return f"sweep {args}"


class Jump(Instruction):
    """
    Classic jump instruction, should be linked to label with an optional condition.
    """

    def __init__(self, label: Union[str, Label], condition=None):
        self.condition = condition
        if isinstance(label, Label):
            self.target = label.name
        else:
            self.target = label

    def __repr__(self):
        if self.condition is not None:
            return f"if {str(self.condition)} -> {str(self.target)}"
        else:
            return f"-> {str(self.target)}"


class BinaryOperator:
    """Binary operator, such as ``x == y``, ``x != y`` etc."""

    def __init__(self, left, right):
        self.left = left
        self.right = right


class Equals(BinaryOperator):
    def __repr__(self):
        return f"{str(self.left)} == {str(self.right)}"


class NotEquals(BinaryOperator):
    def __repr__(self):
        return f"{str(self.left)} != {str(self.right)}"


class GreaterThan(BinaryOperator):
    def __repr__(self):
        return f"{str(self.left)} > {str(self.right)}"


class GreaterOrEqualThan(BinaryOperator):
    def __repr__(self):
        return f"{str(self.left)} >= {str(self.right)}"


class LessThan(BinaryOperator):
    def __repr__(self):
        return f"{str(self.left)} < {str(self.right)}"


class LessOrEqualThan(BinaryOperator):
    def __repr__(self):
        return f"{str(self.left)} <= {str(self.right)}"


def is_generated_name(name: str):
    return re.match(".*generated_name_[0-9]*$", name) is not None


def build_generated_name(existing_names=None, prefix=None):
    if existing_names is None:
        existing_names = set()

    if prefix is None:
        prefix = ""

    if any(prefix) and not prefix.endswith("_"):
        prefix = f"{prefix}_"

<<<<<<< HEAD
    variable_name = (
        f"{prefix}generated_name_{np.random.randint(np.iinfo(np.int32).max)}"
    )
=======
    variable_name = f"{prefix}generated_name_{np.random.randint(np.iinfo(np.int32).max)}"
>>>>>>> ed2ab998
    while variable_name in existing_names:
        variable_name = (
            f"{prefix}generated_name_{np.random.randint(np.iinfo(np.int32).max)}"
        )

    existing_names.add(variable_name)
    return variable_name


class Variable:
    """
    States that this value is actually a variable that should be fetched instead.
    """

    def __init__(self, name, var_type=None, value=None):
        self.name = name
        self.var_type = var_type
        self.value = value

    @staticmethod
    def with_random_name(existing_names=None, var_type=None, value=None):
        return Variable(Variable.generate_name(existing_names), var_type, value)

    @staticmethod
    def generate_name(existing_names=None):
        return build_generated_name(existing_names)

    def __repr__(self):
        return self.name


class Label(Instruction):
    """
    Label to apply to a line of code. Used as anchors for other instructions like jumps.
    """

    def __init__(self, name):
        """If you need a name, use generate_name and pass in existing values."""
        self.name = name

    @staticmethod
    def with_random_name(existing_names=None):
        return Label(Label.generate_name(existing_names))

    @staticmethod
    def generate_name(existing_names=None):
        return build_generated_name(existing_names)

    def __repr__(self):
        return f"{self.name}:"


class IndexAccessor(Variable):
    """Used to access an array index on a particular variable."""

    def __init__(self, name, index):
        super().__init__(name)
        self.index = index

    def __repr__(self):
        return f"{self.name}[{self.index}]"


class ResultsProcessing(Instruction):
    def __init__(self, variable: str, res_processing: InlineResultsProcessing):
        self.variable = variable
        self.results_processing = res_processing

    def __repr__(self):
        return f"{self.variable}: {str(self.results_processing.name)}"<|MERGE_RESOLUTION|>--- conflicted
+++ resolved
@@ -6,21 +6,12 @@
 import re
 from copy import deepcopy
 from enum import Enum
-from typing import Any, Dict, List, Set, TYPE_CHECKING, Union
+from typing import Any, Dict, List, Set, Union
 
 import numpy as np
 
 from qat.purr.compiler.config import InlineResultsProcessing
-from qat.purr.compiler.devices import (
-    PulseChannel,
-    PulseShapeType,
-    QuantumComponent,
-    Qubit,
-)
-from qat.purr.utils.serializer import json_dumps, json_loads
-
-if TYPE_CHECKING:
-    from qat.purr.compiler.hardware_models import QuantumHardwareModel
+from qat.purr.compiler.devices import PulseChannel, PulseShapeType, QuantumComponent, Qubit
 
 
 def _stringify_qubits(qubits):
@@ -88,11 +79,7 @@
 
 def _add_channels(
     instruction: QuantumInstruction,
-<<<<<<< HEAD
-    channels: Union[Qubit, PulseChannel, List[Union[Qubit, PulseChannel]]]
-=======
     channels: Union[Qubit, PulseChannel, List[Union[Qubit, PulseChannel]]],
->>>>>>> ed2ab998
 ):
     """Returns the union of `channels` and `instruction`'s quantum targets"""
     if channels is None:
@@ -103,12 +90,8 @@
 
     unique_targets = set(instruction.quantum_targets)
     for target in (
-<<<<<<< HEAD
-        chan for val in channels
-=======
         chan
         for val in channels
->>>>>>> ed2ab998
         for chan in (val.get_all_channels() if isinstance(val, Qubit) else [val])
     ):
         if not isinstance(target, PulseChannel):
@@ -195,10 +178,7 @@
     Tells the QPU to wait for all the related channels to be free before continuing
     execution on any of them.
     """
-<<<<<<< HEAD
-=======
-
->>>>>>> ed2ab998
+
     quantum_targets: List[PulseChannel]
 
     def __init__(
@@ -210,11 +190,7 @@
 
     def add_channels(
         self,
-<<<<<<< HEAD
-        sync_channels: Union[Qubit, PulseChannel, List[Union[Qubit, PulseChannel]]]
-=======
         sync_channels: Union[Qubit, PulseChannel, List[Union[Qubit, PulseChannel]]],
->>>>>>> ed2ab998
     ):
         self.quantum_targets = _add_channels(self, sync_channels)
 
@@ -260,11 +236,7 @@
     def __init__(
         self,
         quantum_target: "PulseChannel",
-<<<<<<< HEAD
-        samples: List[np.complex],
-=======
         samples: List[np.csingle],
->>>>>>> ed2ab998
         ignore_channel_scale: bool = False,
     ):
         super().__init__(quantum_target, ignore_channel_scale=ignore_channel_scale)
@@ -396,13 +368,7 @@
         return next(iter(self.quantum_targets), None)
 
     def __repr__(self):
-<<<<<<< HEAD
-        out_var = (
-            f"->{self.output_variable}" if self.output_variable is not None else ""
-        )
-=======
         out_var = f"->{self.output_variable}" if self.output_variable is not None else ""
->>>>>>> ed2ab998
         mode = f",{self.mode.value}" if self.mode is not None else ""
         return f"acquire {self.channel.full_id()},{self.time}{mode}{out_var}"
 
@@ -433,21 +399,11 @@
 
     def __repr__(self):
         axis = ",".join([axi.value for axi in self.axes])
-<<<<<<< HEAD
-        args = (
-            f",{','.join(str(arg) for arg in self.args)}" if len(self.args) > 0 else ","
-        )
-        output_var = (
-            f"->{self.output_variable}" if self.output_variable is not None else ""
-        )
-        return f"{self.process.value} {self.acquire.output_variable}{args}{axis}{output_var}"
-=======
         args = f",{','.join(str(arg) for arg in self.args)}" if len(self.args) > 0 else ","
         output_var = f"->{self.output_variable}" if self.output_variable is not None else ""
         return (
             f"{self.process.value} {self.acquire.output_variable}{args}{axis}{output_var}"
         )
->>>>>>> ed2ab998
 
 
 class Reset(QuantumInstruction):
@@ -467,14 +423,7 @@
             )
 
         super().__init__(
-<<<<<<< HEAD
-            [
-                val.get_drive_channel() if isinstance(val, Qubit) else val
-                for val in qubit
-            ]
-=======
             [val.get_drive_channel() if isinstance(val, Qubit) else val for val in qubit]
->>>>>>> ed2ab998
         )
 
     def __repr__(self):
@@ -529,11 +478,6 @@
 
 class SweepOperation:
     """Common parent for all things that need differentiating during a sweep."""
-<<<<<<< HEAD
-
-    pass
-=======
->>>>>>> ed2ab998
 
 
 class SweepValue(SweepOperation):
@@ -667,13 +611,7 @@
     if any(prefix) and not prefix.endswith("_"):
         prefix = f"{prefix}_"
 
-<<<<<<< HEAD
-    variable_name = (
-        f"{prefix}generated_name_{np.random.randint(np.iinfo(np.int32).max)}"
-    )
-=======
     variable_name = f"{prefix}generated_name_{np.random.randint(np.iinfo(np.int32).max)}"
->>>>>>> ed2ab998
     while variable_name in existing_names:
         variable_name = (
             f"{prefix}generated_name_{np.random.randint(np.iinfo(np.int32).max)}"

--- conflicted
+++ resolved
@@ -43,13 +43,7 @@
     optimized_instruction_count: Optional[int]
 
     def __init__(self, enabled_metrics=None):
-<<<<<<< HEAD
-        self.enabled_metrics: Optional[MetricsType] = (
-            enabled_metrics or MetricsType.Default
-        )
-=======
         self.enabled_metrics: Optional[MetricsType] = enabled_metrics or MetricsType.Default
->>>>>>> ed2ab998
         for key in [val.snake_case_name() for val in self._target_metrics()]:
             setattr(self, key, None)
 
@@ -71,16 +65,7 @@
         Enables these metrics for collection. Only appends metrics without disabling or overwriting.
         Use initialize if you want to selectively disable/enable metrics.
         """
-<<<<<<< HEAD
-        if enabled_metrics is None:
-            return
-
-        if overwrite:
-            self.enabled_metrics = enabled_metrics
-        else:
-=======
         if enabled_metrics is not None:
->>>>>>> ed2ab998
             self.enabled_metrics = self.enabled_metrics | enabled_metrics
 
     def are_enabled(self, metric: MetricsType):
@@ -98,8 +83,7 @@
     def as_dict(self):
         """Generates a dictionary of the valid metrics."""
         return {
-            met.snake_case_name(): self.get_metric(met)
-            for met in self._target_metrics()
+            met.snake_case_name(): self.get_metric(met) for met in self._target_metrics()
         }
 
     def merge(self, other: "CompilationMetrics"):

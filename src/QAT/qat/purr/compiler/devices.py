--- conflicted
+++ resolved
@@ -18,11 +18,7 @@
 
 # TODO: Remove the setting of the recursion limit as soon as the pickling of hardware is
 # not blocked by the default limit.
-<<<<<<< HEAD
-sys.setrecursionlimit(2000)
-=======
 sys.setrecursionlimit(3000)
->>>>>>> ed2ab998
 
 log = get_default_logger()
 jsonpickle_numpy.register_handlers()
@@ -62,9 +58,7 @@
     Helper method tp build a qubit with assumed default values on the channels. Modelled
     after the live hardware.
     """
-    qubit = Qubit(
-        index, resonator, physical_channel, drive_amp=measure_amp, id_=qubit_id
-    )
+    qubit = Qubit(index, resonator, physical_channel, drive_amp=measure_amp, id_=qubit_id)
     qubit.create_pulse_channel(
         ChannelType.drive,
         frequency=drive_freq,
@@ -124,11 +118,7 @@
     Qubit or various channels for a simple example.
     """
 
-<<<<<<< HEAD
-    def __init__(self, id_, *args, **kwargs):
-=======
     def __init__(self, id_, related_devices=None, *args, **kwargs):
->>>>>>> ed2ab998
         super().__init__(*args, **kwargs)
         if id_ is None:
             id_ = ""
@@ -190,13 +180,9 @@
 
     @staticmethod
     def load_calibration(calibration_string):
-        reconstituted = jsonpickle.decode(
-            calibration_string, context=CyclicRefUnpickler()
-        )
+        reconstituted = jsonpickle.decode(calibration_string, context=CyclicRefUnpickler())
         if isinstance(reconstituted, str):
-            raise ValueError(
-                "Loading from calibration string failed. Please regenerate."
-            )
+            raise ValueError("Loading from calibration string failed. Please regenerate.")
 
         return reconstituted
 
@@ -243,14 +229,9 @@
 
     def _log_ref(self, obj):
         is_new = super()._log_ref(obj)
-<<<<<<< HEAD
-        # We don't want complex' or enums to be referenced. Just create a new one on
-        # each instance.
-=======
 
         # We don't want complex' or enums or numpy numbers to be referenced.
         # Just create a new one on each instance.
->>>>>>> ed2ab998
         if isinstance(obj, (complex, Enum, np.number)):
             return True
 
@@ -336,11 +317,8 @@
         acquire_allowed: bool = False,
         pulse_channel_min_frequency: float = 0.0,
         pulse_channel_max_frequency: float = np.inf,
-<<<<<<< HEAD
-=======
         *args,
         **kwargs,
->>>>>>> ed2ab998
     ):
         super().__init__(id_, *args, **kwargs)
         self.sample_time: float = sample_time
@@ -355,21 +333,9 @@
         self.pulse_channel_min_frequency: float = pulse_channel_min_frequency
         self.pulse_channel_max_frequency: float = pulse_channel_max_frequency
 
-<<<<<<< HEAD
-    def create_pulse_channel(
-        self,
-        id_: str,
-        frequency=0.0,
-        bias=0.0 + 0.0j,
-        scale=1.0 + 0.0j,
-        fixed_if: bool = False,
-    ):
-        pulse_channel = PulseChannel(id_, self, frequency, bias, scale, fixed_if)
-=======
     @property
     def related_pulse_channels(self):
         return [qb for qb in self.related_devices if isinstance(qb, PulseChannel)]
->>>>>>> ed2ab998
 
     @property
     def related_resonator(self):
@@ -411,20 +377,6 @@
 
         return None
 
-    def create_freq_shift_pulse_channel(
-        self,
-        id_: str,
-        frequency=0.0,
-        bias=0.0 + 0.0j,
-        scale=1.0 + 0.0j,
-        amp=0.0,
-        active: bool = True,
-        fixed_if: bool = False
-    ):
-        pulse_channel = FreqShiftPulseChannel(id_, self, frequency, bias, scale, amp, active, fixed_if)
-
-        return pulse_channel
-
     @property
     def block_time(self):
         return self.block_size * self.sample_time
@@ -464,11 +416,8 @@
         bias=0.0 + 0.0j,
         scale=1.0 + 0.0j,
         fixed_if: bool = False,
-<<<<<<< HEAD
-=======
         is_temporary=False,
         *args,
->>>>>>> ed2ab998
         **kwargs,
     ):
         super().__init__(id_, *args, **kwargs)
@@ -569,11 +518,7 @@
         return self.physical_channel.pulse_channel_max_frequency
 
     def full_id(self):
-<<<<<<< HEAD
-        return self.physical_channel_id + "." + self.partial_id()
-=======
         return self.physical_channel_id + "." + self.id
->>>>>>> ed2ab998
 
     def __eq__(self, other):
         if not isinstance(other, PulseChannel):
@@ -591,61 +536,11 @@
 
         return super().__hash__()
 
-<<<<<<< HEAD
-class FreqShiftPulseChannel(PulseChannel):
-    def __init__(
-        self,
-        id_: str,
-        physical_channel: PhysicalChannel,
-        frequency=0.0,
-        bias=0.0 + 0.0j,
-        scale=1.0 + 0.0j,
-        amp=0.0,
-        active: bool = True,
-        fixed_if: bool = False,
-        **kwargs
-    ):
-        super().__init__(id_, physical_channel, frequency, bias, scale, fixed_if, **kwargs)
-        self.amp: float = amp
-        self.active: bool = active
-
-
-class QubitCoupling(Calibratable):
-    def __init__(self, direction, quality=1):
-        """
-        Direction of coupling stated in a tuple: (4,5) means we have a  4 -> 5 coupling.
-        Quality is the quality-level of the coupling.
-        """
-        super().__init__()
-        self.direction = tuple(direction)
-        self.quality = 1 if quality < 1 else quality
-=======
->>>>>>> ed2ab998
 
 class AcquireChannel(PulseChannel):
     """Channel on which responses to a pulse are measured."""
 
 
-<<<<<<< HEAD
-    # noinspection PyMissingConstructor
-    def __init__(
-        self,
-        pulse_channel: PulseChannel,
-        channel_type: ChannelType,
-        auxiliary_devices: List[QuantumDevice] = None,
-    ):
-        """
-        pulse_channel: The PulseChannel this device is viewing.
-        channel_type: How this devices intends the PulseChannel to be used.
-        auxiliary_devices: Any extra devices this PulseChannel could be effecting except
-                           the current one.
-                           For example in cross resonance pulses.
-        """
-        # We aren't calling super().__init__ on purpose. Inheriting is purely for show
-        # (and typing).
-        if auxiliary_devices is None:
-            auxiliary_devices = []
-=======
 class MeasureChannel(PulseChannel):
     """Channel on which pulses to measure a qubit are sent."""
 
@@ -657,7 +552,6 @@
 class ChannelReference(PulseChannel):
     def __init__(self, pulse_channel):
         # Not calling parent on purpose here.
->>>>>>> ed2ab998
         self.pulse_channel: PulseChannel = pulse_channel
         if not any(self._pulse_channel_attributes):
             self._pulse_channel_attributes = {
@@ -685,15 +579,6 @@
     cross resonance with the other qubit and has no physical representation on hardware.
     """
 
-<<<<<<< HEAD
-class QuantumDevice(QuantumComponent, Calibratable):
-    """A physical device whose main form of operation involves pulse channels."""
-
-    multi_device_pulse_channel_types = (
-        ChannelType.cross_resonance,
-        ChannelType.cross_resonance_cancellation,
-    )
-=======
 
 class CrossResonanceDriveChannel(DriveChannel):
     """
@@ -740,18 +625,14 @@
 
 class QuantumDevice(QuantumComponent, Calibratable):
     """A physical device whose main form of operation involves pulse channels."""
->>>>>>> ed2ab998
 
     def __init__(
         self,
         id_: str,
         physical_channel: PhysicalChannel,
         measure_device: QuantumDevice = None,
-<<<<<<< HEAD
-=======
         *args,
         **kwargs,
->>>>>>> ed2ab998
     ):
         super().__init__(id_, *args, **kwargs)
         self.measure_device: QuantumDevice = measure_device
@@ -769,33 +650,15 @@
         frequency=0.0,
         bias=0.0 + 0.0j,
         scale=1.0 + 0.0j,
-        amp=0.0,
-        active: bool = True,
         fixed_if: bool = False,
         auxiliary_devices: List[QuantumDevice] = None,
         id_: str = None,
-<<<<<<< HEAD
-=======
         **kwargs,
->>>>>>> ed2ab998
     ):
         if auxiliary_devices is None:
             auxiliary_devices = []
 
         if id_ is None:
-<<<<<<< HEAD
-            id_ = self._create_pulse_channel_id(
-                channel_type, [self] + auxiliary_devices
-            )
-        if channel_type == ChannelType.freq_shift:
-            pulse_channel = self.physical_channel.create_freq_shift_pulse_channel(id_, frequency, bias, scale, amp,
-                                                                                  active, fixed_if)
-        else:
-            pulse_channel = self.physical_channel.create_pulse_channel(
-                id_, frequency, bias, scale, fixed_if
-            )
-        self.add_pulse_channel(pulse_channel, channel_type, auxiliary_devices)
-=======
             id_ = self._create_pulse_channel_id(channel_type, auxiliary_devices)
 
         pulse_channel = PulseChannel.build(
@@ -814,7 +677,6 @@
             raise KeyError(f"Pulse channel with id '{id_}' already exists.")
 
         self.pulse_channels[id_] = pulse_channel
->>>>>>> ed2ab998
 
         return pulse_channel
 
@@ -826,35 +688,11 @@
     def _create_pulse_channel_id(
         self, channel_type: ChannelType, auxiliary_devices: List[QuantumDevice]
     ):
-<<<<<<< HEAD
-=======
         # Anything that has no auxiliary is inherently targeted at us.
->>>>>>> ed2ab998
         if (
             channel_type in self.multi_device_pulse_channel_types
             and len(auxiliary_devices) == 0
         ):
-<<<<<<< HEAD
-            raise ValueError(
-                f"Channel type {channel_type.name} requires at least one "
-                "auxillary_device"
-            )
-        return ".".join(
-            [str(x.full_id()) for x in (auxiliary_devices)] + [channel_type.name]
-        )
-
-    def add_pulse_channel(
-        self,
-        pulse_channel: PulseChannel,
-        channel_type: ChannelType,
-        auxiliary_devices: List[QuantumDevice] = None,
-    ):
-        if auxiliary_devices is None:
-            auxiliary_devices = []
-
-        if pulse_channel.physical_channel != self.physical_channel:
-=======
->>>>>>> ed2ab998
             raise ValueError(
                 f"Channel type {channel_type.name} requires at least one auxillary_device"
             )
@@ -865,11 +703,7 @@
     def get_pulse_channel(
         self,
         channel_type: ChannelType = None,
-<<<<<<< HEAD
-        auxiliary_devices: List[QuantumDevice] = None,
-=======
         auxiliary_devices: Union[QuantumDevice, List[QuantumDevice]] = None,
->>>>>>> ed2ab998
     ) -> PTType:
         if channel_type is None:
             channel_type = self.default_pulse_channel_type
@@ -893,13 +727,10 @@
 class Resonator(QuantumDevice):
     """Models a resonator on a chip. Can be connected to multiple qubits."""
 
-<<<<<<< HEAD
-=======
     @property
     def related_qubit(self):
         return next((qb for qb in self.related_devices if isinstance(qb, Qubit)), None)
 
->>>>>>> ed2ab998
     def get_measure_channel(self) -> PulseChannel:
         return self.get_pulse_channel(ChannelType.measure)
 
@@ -923,11 +754,8 @@
         coupled_qubits: List[Qubit] = None,
         drive_amp: float = 1.0,
         id_=None,
-<<<<<<< HEAD
-=======
         *args,
         **kwargs,
->>>>>>> ed2ab998
     ):
         super().__init__(id_ or f"Q{index}", physical_channel, resonator, *args, **kwargs)
         self.index = index
@@ -958,13 +786,10 @@
         }
 
         self.measure_acquire = {"delay": 180e-9, "sync": True, "width": 1e-6}
-<<<<<<< HEAD
-=======
 
     @property
     def related_resonator(self):
         return self.measure_device
->>>>>>> ed2ab998
 
     def add_coupled_qubit(self, qubit: Qubit):
         if qubit is None:
@@ -998,13 +823,9 @@
     def get_freq_shift_channel(self) -> PulseChannel:
         return self.get_pulse_channel(ChannelType.freq_shift)
 
-<<<<<<< HEAD
-    def get_cross_resonance_channel(self, linked_qubits: List[Qubit]) -> PulseChannel:
-=======
     def get_cross_resonance_channel(
         self, linked_qubits: Union[List[Qubit], Qubit]
     ) -> PulseChannel:
->>>>>>> ed2ab998
         return self.get_pulse_channel(ChannelType.cross_resonance, linked_qubits)
 
     def get_cross_resonance_cancellation_channel(

# SPDX-License-Identifier: BSD-3-Clause
# Copyright (c) 2023 Oxford Quantum Circuits Ltd
<<<<<<< HEAD
from __future__ import annotations

from copy import deepcopy
from typing import Any, Dict, List, Tuple, TypeVar, TYPE_CHECKING, Union
=======

from __future__ import annotations

import re
from abc import ABC
from copy import deepcopy
from typing import TYPE_CHECKING, Any, Dict, List, Optional, Tuple, Union
>>>>>>> ed2ab998

import numpy as np

from qat.purr.compiler.devices import (
    Calibratable,
    ChannelType,
    PhysicalBaseband,
    PhysicalChannel,
    PulseChannel,
    QuantumDevice,
    Qubit,
    QubitCoupling,
    Resonator,
)
from qat.purr.compiler.instructions import (
    Acquire,
    AcquireMode,
    CrossResonanceCancelPulse,
    CrossResonancePulse,
    DrivePulse,
    Instruction,
    PhaseShift,
    Synchronize,
)

if TYPE_CHECKING:
    from qat.purr.compiler.builders import InstructionBuilder, QuantumInstructionBuilder
    from qat.purr.compiler.execution import InstructionExecutionEngine

<<<<<<< HEAD
AnyEngine = TypeVar("AnyEngine")
AnyBuilder = TypeVar("AnyBuilder")
=======

class HardwareModel(ABC):
    """
    Base class for all hardware models. Every model should return the builder class that should be
    used to build circuits/pulses for its particular back-end.
    """

    def __init__(self, shot_limit=-1):
        super().__init__()
        self.shot_limit = shot_limit

    def create_engine(self) -> InstructionExecutionEngine: ...
>>>>>>> ed2ab998

    def create_runtime(self, existing_engine: InstructionExecutionEngine = None):
        if existing_engine is None:
            existing_engine = self.create_engine()

        from qat.purr.compiler.runtime import QuantumRuntime

        return QuantumRuntime(existing_engine)

    def create_builder(self) -> InstructionBuilder: ...

    def __repr__(self):
        return self.__class__.__name__


def resolve_qb_pulse_channel(
    chanbit: Union[Qubit, PulseChannel], channel_type=None
) -> Tuple[Qubit, PulseChannel]:
    if isinstance(chanbit, Qubit):
        qubit = chanbit
        if channel_type == ChannelType.acquire:
            channel = qubit.get_acquire_channel()
        else:
            channel = qubit.get_default_pulse_channel()
        return qubit, channel
    else:
        return chanbit.related_qubit, chanbit


def get_cl2qu_index_mapping(instructions: List[Instruction]):
    """
    Returns a Dict[str, str] mapping creg to qreg indices.
    Classical register indices are extracted following the pattern <clreg_name>[<clreg_index>]
    """
    mapping = {}
    pattern = re.compile("(.*)\[([0-9]+)\]")

    for instruction in instructions:
        if not isinstance(instruction, Acquire):
            continue

        result = pattern.match(instruction.output_variable)
        if result is None:
            raise ValueError(
                f"Could not extract cl register index from {instruction.output_variable}"
            )

        qubit, _ = resolve_qb_pulse_channel(instruction.channel, ChannelType.acquire)
        clbit_index = result.group(2)
        mapping[clbit_index] = qubit.index

    return mapping


class ReadoutMitigation(Calibratable):
    """
    Linear maps each individual qubit to its <0/1> given <0/1> probability.
    Note that linear assumes no cross-talk effects and considers each qubit independent.
    linear = {
        <qubit_number>: {
            "0|0": 1,
            "1|0": 1,
            "0|1": 1,
            "1|1": 1,
        }
    }
    Matrix is the entire 2**n x 2**n process matrix of p(<bitstring_1>|<bitstring_2>).
    M3 is a runtime mitigation strategy that builds up the calibration it needs at runtime,
    hence a bool of available or not. For more info https://github.com/Qiskit-Partners/mthree.
    """

<<<<<<< HEAD
    def __init__(self, shot_limit=-1):
        super().__init__()
        self.repeat_limit = shot_limit

    def create_engine(self) -> InstructionExecutionEngine:
        ...

    def create_runtime(self, existing_engine: InstructionExecutionEngine = None):
        if existing_engine is None:
            existing_engine = self.create_engine()

        from qat.purr.compiler.runtime import QuantumRuntime

        return QuantumRuntime(existing_engine)

    def create_builder(self) -> InstructionBuilder:
        ...
=======
    def __init__(
        self,
        linear: [Dict[str, Dict[str, float]]] = None,
        matrix: np.array = None,
        m3: bool = False,
    ):
        super().__init__()
        self.m3_available = m3
        self.linear: [Dict[str, Dict[str, float]]] = linear
        self.matrix: np.array = matrix


class ErrorMitigation(Calibratable):
    def __init__(self, readout_mitigation: Optional[ReadoutMitigation] = None):
        super().__init__()
        self.readout_mitigation = readout_mitigation

    def __setstate__(self, state):
        readout_mitigation = state.pop("readout_mitigation", None)
        if readout_mitigation is None or isinstance(readout_mitigation, ReadoutMitigation):
            self.readout_mitigation = readout_mitigation
        else:
            raise ValueError(
                f"Expected {ReadoutMitigation.__class__} but got {type(readout_mitigation)}"
            )

        self.__dict__.update(state)
>>>>>>> ed2ab998


class QuantumHardwareModel(HardwareModel, Calibratable):
    """
    Object modelling our superconducting hardware. Holds up-to-date information about a
    current piece of hardware, whether simulated or physical machine.
    """

    def __init__(
        self,
        shot_limit=10000,
        acquire_mode=None,
        repeat_count=1000,
        repetition_period=100e-6,
<<<<<<< HEAD
=======
        error_mitigation: Optional[ErrorMitigation] = None,
>>>>>>> ed2ab998
    ):
        # Our hardware has a default shot limit of 10,000 right now.
        self.default_acquire_mode = acquire_mode or AcquireMode.RAW
        self.default_repeat_count = repeat_count
        self.default_repetition_period = repetition_period

        self.quantum_devices: Dict[str, QuantumDevice] = {}
        self.pulse_channels: Dict[str, PulseChannel] = {}
        self.physical_channels: Dict[str, PhysicalChannel] = {}
        self.basebands: Dict[str, PhysicalBaseband] = {}
        self.qubit_direction_couplings: List[QubitCoupling] = []
        self.error_mitigation: Optional[ErrorMitigation] = error_mitigation

        # Construct last due to us overriding calibratables fields with properties.
<<<<<<< HEAD
        super().__init__(
            shot_limit=shot_limit,
        )
=======
        super().__init__(shot_limit)

    def create_engine(self) -> InstructionExecutionEngine:
        from qat.purr.backends.echo import EchoEngine

        return EchoEngine(self)

    def create_builder(self) -> "QuantumInstructionBuilder":
        from qat.purr.compiler.builders import QuantumInstructionBuilder

        return QuantumInstructionBuilder(self)

    def resolve_qb_pulse_channel(
        self, chanbit: Union[Qubit, PulseChannel]
    ) -> Tuple[Qubit, PulseChannel]:
        if isinstance(chanbit, Qubit):
            return chanbit, chanbit.get_default_pulse_channel()
        else:
            for qubit in self.qubits:
                for channel in qubit.pulse_channels.values():
                    if chanbit == channel:
                        return qubit, chanbit
        raise ValueError(f"Cannot resolve {chanbit}")
>>>>>>> ed2ab998

    def create_engine(self) -> InstructionExecutionEngine:
        from qat.purr.backends.echo import EchoEngine

        return EchoEngine(self)

    def create_builder(self) -> "QuantumInstructionBuilder":
        from qat.purr.compiler.builders import QuantumInstructionBuilder

        return QuantumInstructionBuilder(self)

    def resolve_qb_pulse_channel(
        self, chanbit: Union[Qubit, PulseChannel]
    ) -> Tuple[Qubit, PulseChannel]:
        if isinstance(chanbit, Qubit):
            return chanbit, chanbit.get_default_pulse_channel()
        else:
            for qubit in self.qubits:
                for channel in qubit.pulse_channels.values():
                    if chanbit == channel:
                        return qubit, chanbit
        raise ValueError(f"Cannot resolve {chanbit}")

    @property
    def qubits(self):
        """Returns list of the qubits on this hardware sorted by index."""
        qubits = [qb for qb in self.quantum_devices.values() if isinstance(qb, Qubit)]
        qubits = sorted(qubits, key=lambda x: x.index)
        return qubits

    @property
    def resonators(self):
        return [qd for qd in self.quantum_devices.values() if isinstance(qd, Resonator)]

    def has_qubit(self, id_: Union[int, str]):
        if isinstance(id_, int):
            id_ = f"Q{id_}"
        return id_ in self.quantum_devices

    def get_qubit(self, id_: Union[int, str, Qubit]) -> Qubit:
        """
        Returns a qubit based on id/index. If the passed-in object is already a Qubit
        object just returns that.
        """
        if isinstance(id_, Qubit):
            return id_

        if isinstance(id_, int):
            id_ = f"Q{id_}"

        if id_ not in self.quantum_devices:
<<<<<<< HEAD
            raise ValueError(
                f"Tried to retrieve a qubit ({str(id_)}) that doesn't exist."
            )
=======
            raise ValueError(f"Tried to retrieve a qubit ({str(id_)}) that doesn't exist.")
>>>>>>> ed2ab998

        found_qubit = self.quantum_devices.get(id_)
        if not isinstance(found_qubit, Qubit):
            raise ValueError(f"Device with id {str(id_)} isn't a qubit.")

        return found_qubit

    def add_quantum_device(self, *devices: QuantumDevice):
        for device in devices:
            existing_dev = self.quantum_devices.get(device.full_id(), None)
            if existing_dev is not None:
                # If we're the same instance just don't throw.
                if existing_dev is device:
                    continue

                raise KeyError(f"Quantum Device with id '{device.id}' already exists.")

            self.quantum_devices[device.full_id()] = device

            # add device pulse channels to hardware if not already present
            for pulse_channel in device.pulse_channels.values():
                self.add_pulse_channel(pulse_channel)

    def get_quantum_device(self, id_: str):
        return self.quantum_devices.get(id_, None)

    def add_pulse_channel(self, *pulse_channels: PulseChannel):
        for pulse_channel in pulse_channels:
            existing_channel = self.pulse_channels.get(pulse_channel.full_id(), None)
            if existing_channel is not None:
                # If we're the same instance just don't throw.
                if existing_channel is pulse_channel:
                    continue

                raise KeyError(
                    f"Pulse channel with id '{pulse_channel.full_id()}' already exists."
                )

            self.pulse_channels[pulse_channel.full_id()] = pulse_channel

        return pulse_channels

<<<<<<< HEAD
    def get_pulse_channel_from_device(
        self,
        ch_type: ChannelType,
        host_device_id: str,
        aux_device_ids: List[str] = None,
    ):
        if aux_device_ids is None:
            aux_device_ids = []
        return self.get_quantum_device(host_device_id).get_pulse_channel(
            ch_type, [self.get_quantum_device(device) for device in aux_device_ids]
        )

    def get_pulse_channels_from_physical_channel(self, physical_channel_id: str):
        # WARNING: this will not get pulse channels created during execution, only ones
        # predefined on the hardware.
        pulse_channels = []
        for pulse_channel in self.pulse_channels.values():
            if pulse_channel.physical_channel_id == physical_channel_id:
                pulse_channels.append(pulse_channel)

        return pulse_channels

    def get_devices_from_pulse_channel(self, id_: str):
        pulse_channel = self.get_pulse_channel_from_id(id_)
        devices = [
            device
            for device in self.quantum_devices.values()
            if pulse_channel in device.pulse_channels.values()
        ]
        return devices

    def get_pulse_channel_from_id(self, id_: str):
=======
    def get_pulse_channel(self, id_: str):
>>>>>>> ed2ab998
        return self.pulse_channels.get(id_)

    def get_devices_from_physical_channel(self, id_: str):
        physical_channel = self.get_physical_channel(id_)
        devices = [
            device
            for device in self.quantum_devices.values()
            if physical_channel == device.physical_channel
        ]
        return devices

    def add_physical_channel(self, *physical_channels: PhysicalChannel):
        for physical_channel in physical_channels:
<<<<<<< HEAD
            existing_channel = self.physical_channels.get(
                physical_channel.full_id(), None
            )
=======
            existing_channel = self.physical_channels.get(physical_channel.full_id(), None)
>>>>>>> ed2ab998
            if existing_channel is not None:
                # If we're the same instance just don't throw.
                if existing_channel is physical_channel:
                    continue

                raise KeyError(
                    f"Physical channel with id '{physical_channel.full_id()}' already exists."
                )

            self.physical_channels[physical_channel.full_id()] = physical_channel

    def get_physical_channel(self, id_: str):
        return self.physical_channels.get(id_, None)

    def add_physical_baseband(self, *basebands: PhysicalBaseband):
        for baseband in basebands:
            existing_baseband = self.basebands.get(baseband.full_id(), None)
            if existing_baseband is not None:
                # If we're the same instance just don't throw.
                if existing_baseband is baseband:
                    continue

                raise KeyError(
                    f"Baseband with id '{baseband.full_id()}' already exists."
                )

            self.basebands[baseband.full_id()] = baseband

    def get_physical_baseband(self, id_: str):
        return self.basebands.get(id_, None)

    def get_device(self, id_):
        if (device := self.get_quantum_device(id_)) is not None:
            return device

        if (device := self.get_physical_channel(id_)) is not None:
            return device

<<<<<<< HEAD
        if (device := self.get_pulse_channel_from_id(id_)) is not None:
=======
        if (device := self.get_pulse_channel(id_)) is not None:
>>>>>>> ed2ab998
            return device

        return self.get_physical_baseband(id_)

    def add_device(self, device):
        if isinstance(device, PhysicalBaseband):
            self.add_physical_baseband(device)
        elif isinstance(device, PhysicalChannel):
            self.add_physical_channel(device)
        else:
            self.add_quantum_device(device)

<<<<<<< HEAD
    def _resolve_qb_pulse_channel(self, chanbit: Union[Qubit, PulseChannel]):
        if isinstance(chanbit, Qubit):
            return chanbit, chanbit.get_default_pulse_channel()
        else:
            quantum_devices = self.get_devices_from_pulse_channel(chanbit.full_id())
            primary_devices = [
                device
                for device in quantum_devices
                if device.get_default_pulse_channel() == chanbit
            ]
            if len(primary_devices) > 1:
                raise NotImplementedError(
                    f"Too many devices use the channel with id {chanbit.full_id()} as "
                    "a default channel to resolve a primary device."
                )
            elif len(primary_devices) == 0:
                return None, chanbit
            else:
                return primary_devices[0], chanbit

=======
>>>>>>> ed2ab998
    @property
    def is_calibrated(self):
        def check_devices(target_devices):
            return all(
                [
                    device.is_calibrated
                    for device in target_devices.values()
                    if isinstance(device, Calibratable)
                ]
            )

        return (
            check_devices(self.quantum_devices)
            and check_devices(self.physical_channels)
            and check_devices(self.basebands)
        )

    @is_calibrated.setter
    def is_calibrated(self, val):
        def set_devices(target_dict):
            for device in target_dict.values():
                if isinstance(device, Calibratable):
                    device.is_calibrated = val

        set_devices(self.quantum_devices)
        set_devices(self.physical_channels)
        set_devices(self.basebands)

    def constrain(self, angle):
        return (angle + np.pi) % (2 * np.pi) - np.pi

    def get_hw_x_pi_2(
        self, qubit, pulse_channel: PulseChannel = None, amp_scale: float = None
    ) -> List[Any]:
        if amp_scale is None or np.isclose(amp_scale, 1.0):
            pulse_args = qubit.pulse_hw_x_pi_2
        else:
            pulse_args = deepcopy(qubit.pulse_hw_x_pi_2)
            pulse_args["amp"] *= amp_scale

        # note: this could be a more complicated set of instructions
        return [
            DrivePulse(pulse_channel or qubit.get_default_pulse_channel(), **pulse_args)
        ]

    def get_hw_z(self, qubit, phase, pulse_channel: PulseChannel = None) -> List[Any]:
        if phase == 0:
            return []

        instr_collection = [
            PhaseShift(pulse_channel or qubit.get_default_pulse_channel(), phase)
        ]
        if pulse_channel is None or pulse_channel == qubit.get_default_pulse_channel():
            instr_collection.extend(
                PhaseShift(coupled_qubit.get_cross_resonance_channel(qubit), phase)
                for coupled_qubit in qubit.coupled_qubits
            )
            # TODO: the cross-resonance cancellation channel mirrors the cr channel,
            #   they should be tied together
            instr_collection.extend(
                PhaseShift(
                    qubit.get_cross_resonance_cancellation_channel(coupled_qubit), phase
                )
                for coupled_qubit in qubit.coupled_qubits
            )

        return instr_collection

    def get_hw_zx_pi_4(self, qubit: Qubit, target_qubit: Qubit) -> List[Any]:
        control_channel = qubit.get_cross_resonance_channel(target_qubit)
        target_channel = target_qubit.get_cross_resonance_cancellation_channel(qubit)
        pulse = qubit.pulse_hw_zx_pi_4.get(target_qubit.id, None)
        if pulse is None:
            raise ValueError(
                f"Tried to perform cross resonance on {str(target_qubit)} "
                f"that isn't linked to {str(qubit)}."
            )

        return [
            Synchronize([control_channel, target_channel]),
            CrossResonancePulse(control_channel, **pulse),
            CrossResonanceCancelPulse(target_channel, **pulse),
        ]

    def get_gate_U(self, qubit, theta, phi, lamb, pulse_channel: PulseChannel = None):
        theta = self.constrain(theta)
        return [
            *self.get_hw_z(qubit, lamb + np.pi, pulse_channel),
            *self.get_hw_x_pi_2(qubit, pulse_channel),
            *self.get_hw_z(qubit, np.pi - theta, pulse_channel),
            *self.get_hw_x_pi_2(qubit, pulse_channel),
            *self.get_hw_z(qubit, phi, pulse_channel),
        ]

    def get_gate_X(self, qubit, theta, pulse_channel: PulseChannel = None):
        theta = self.constrain(theta)
        if np.isclose(theta, 0.0):
            return []
        elif np.isclose(theta, np.pi / 2.0):
            return self.get_hw_x_pi_2(qubit, pulse_channel)
        elif np.isclose(theta, -np.pi / 2.0):
            return [
                *self.get_hw_z(qubit, np.pi, pulse_channel),
                *self.get_hw_x_pi_2(qubit, pulse_channel),
                *self.get_hw_z(qubit, -np.pi, pulse_channel),
            ]
        return self.get_gate_U(qubit, theta, -np.pi / 2.0, np.pi / 2.0, pulse_channel)

    def get_gate_Y(self, qubit, theta, pulse_channel: PulseChannel = None):
        theta = self.constrain(theta)
        if np.isclose(theta, 0.0):
            return []
        elif np.isclose(theta, np.pi / 2.0):
            return [
                *self.get_hw_z(qubit, -np.pi / 2.0, pulse_channel),
                *self.get_hw_x_pi_2(qubit, pulse_channel),
                *self.get_hw_z(qubit, np.pi / 2.0, pulse_channel),
            ]
        elif np.isclose(theta, -np.pi / 2.0):
            return [
                *self.get_hw_z(qubit, np.pi / 2.0, pulse_channel),
                *self.get_hw_x_pi_2(qubit, pulse_channel),
                *self.get_hw_z(qubit, -np.pi / 2.0, pulse_channel),
            ]
        return self.get_gate_U(qubit, theta, 0.0, 0.0, pulse_channel)

    def get_gate_Z(self, qubit, theta, pulse_channel: PulseChannel = None):
        theta = self.constrain(theta)
        return self.get_hw_z(qubit, theta, pulse_channel)

    def get_gate_ZX(self, qubit, theta, target_qubit):
        theta = self.constrain(theta)
        cr_pulse_channel = qubit.get_pulse_channel(
            ChannelType.cross_resonance, [target_qubit]
        )
        cr_cancellation_pulse_channel = target_qubit.get_pulse_channel(
            ChannelType.cross_resonance_cancellation, [qubit]
        )
        if np.isclose(theta, 0.0):
            return []
        elif np.isclose(theta, np.pi / 4.0):
            return self.get_hw_zx_pi_4(qubit, target_qubit)
        elif np.isclose(theta, -np.pi / 4.0):
            return [
                PhaseShift(cr_pulse_channel, np.pi),
                PhaseShift(cr_cancellation_pulse_channel, np.pi),
                *self.get_hw_zx_pi_4(qubit, target_qubit),
                PhaseShift(cr_pulse_channel, np.pi),
                PhaseShift(cr_cancellation_pulse_channel, np.pi),
            ]
        else:
            raise ValueError("Generic ZX gate not implemented yet!")

    def __setstate__(self, state):
        error_mitigation = state.pop("error_mitigation", None)
        if error_mitigation is None or isinstance(error_mitigation, ErrorMitigation):
            self.error_mitigation = error_mitigation
        else:
            raise ValueError(
                f"Expected {ErrorMitigation.__class__} but got {type(error_mitigation)}"
            )

        self.__dict__.update(state)<|MERGE_RESOLUTION|>--- conflicted
+++ resolved
@@ -1,11 +1,5 @@
 # SPDX-License-Identifier: BSD-3-Clause
 # Copyright (c) 2023 Oxford Quantum Circuits Ltd
-<<<<<<< HEAD
-from __future__ import annotations
-
-from copy import deepcopy
-from typing import Any, Dict, List, Tuple, TypeVar, TYPE_CHECKING, Union
-=======
 
 from __future__ import annotations
 
@@ -13,7 +7,6 @@
 from abc import ABC
 from copy import deepcopy
 from typing import TYPE_CHECKING, Any, Dict, List, Optional, Tuple, Union
->>>>>>> ed2ab998
 
 import numpy as np
 
@@ -43,10 +36,6 @@
     from qat.purr.compiler.builders import InstructionBuilder, QuantumInstructionBuilder
     from qat.purr.compiler.execution import InstructionExecutionEngine
 
-<<<<<<< HEAD
-AnyEngine = TypeVar("AnyEngine")
-AnyBuilder = TypeVar("AnyBuilder")
-=======
 
 class HardwareModel(ABC):
     """
@@ -59,7 +48,6 @@
         self.shot_limit = shot_limit
 
     def create_engine(self) -> InstructionExecutionEngine: ...
->>>>>>> ed2ab998
 
     def create_runtime(self, existing_engine: InstructionExecutionEngine = None):
         if existing_engine is None:
@@ -131,25 +119,6 @@
     hence a bool of available or not. For more info https://github.com/Qiskit-Partners/mthree.
     """
 
-<<<<<<< HEAD
-    def __init__(self, shot_limit=-1):
-        super().__init__()
-        self.repeat_limit = shot_limit
-
-    def create_engine(self) -> InstructionExecutionEngine:
-        ...
-
-    def create_runtime(self, existing_engine: InstructionExecutionEngine = None):
-        if existing_engine is None:
-            existing_engine = self.create_engine()
-
-        from qat.purr.compiler.runtime import QuantumRuntime
-
-        return QuantumRuntime(existing_engine)
-
-    def create_builder(self) -> InstructionBuilder:
-        ...
-=======
     def __init__(
         self,
         linear: [Dict[str, Dict[str, float]]] = None,
@@ -177,7 +146,6 @@
             )
 
         self.__dict__.update(state)
->>>>>>> ed2ab998
 
 
 class QuantumHardwareModel(HardwareModel, Calibratable):
@@ -192,10 +160,7 @@
         acquire_mode=None,
         repeat_count=1000,
         repetition_period=100e-6,
-<<<<<<< HEAD
-=======
         error_mitigation: Optional[ErrorMitigation] = None,
->>>>>>> ed2ab998
     ):
         # Our hardware has a default shot limit of 10,000 right now.
         self.default_acquire_mode = acquire_mode or AcquireMode.RAW
@@ -210,35 +175,7 @@
         self.error_mitigation: Optional[ErrorMitigation] = error_mitigation
 
         # Construct last due to us overriding calibratables fields with properties.
-<<<<<<< HEAD
-        super().__init__(
-            shot_limit=shot_limit,
-        )
-=======
         super().__init__(shot_limit)
-
-    def create_engine(self) -> InstructionExecutionEngine:
-        from qat.purr.backends.echo import EchoEngine
-
-        return EchoEngine(self)
-
-    def create_builder(self) -> "QuantumInstructionBuilder":
-        from qat.purr.compiler.builders import QuantumInstructionBuilder
-
-        return QuantumInstructionBuilder(self)
-
-    def resolve_qb_pulse_channel(
-        self, chanbit: Union[Qubit, PulseChannel]
-    ) -> Tuple[Qubit, PulseChannel]:
-        if isinstance(chanbit, Qubit):
-            return chanbit, chanbit.get_default_pulse_channel()
-        else:
-            for qubit in self.qubits:
-                for channel in qubit.pulse_channels.values():
-                    if chanbit == channel:
-                        return qubit, chanbit
-        raise ValueError(f"Cannot resolve {chanbit}")
->>>>>>> ed2ab998
 
     def create_engine(self) -> InstructionExecutionEngine:
         from qat.purr.backends.echo import EchoEngine
@@ -290,13 +227,7 @@
             id_ = f"Q{id_}"
 
         if id_ not in self.quantum_devices:
-<<<<<<< HEAD
-            raise ValueError(
-                f"Tried to retrieve a qubit ({str(id_)}) that doesn't exist."
-            )
-=======
             raise ValueError(f"Tried to retrieve a qubit ({str(id_)}) that doesn't exist.")
->>>>>>> ed2ab998
 
         found_qubit = self.quantum_devices.get(id_)
         if not isinstance(found_qubit, Qubit):
@@ -339,42 +270,7 @@
 
         return pulse_channels
 
-<<<<<<< HEAD
-    def get_pulse_channel_from_device(
-        self,
-        ch_type: ChannelType,
-        host_device_id: str,
-        aux_device_ids: List[str] = None,
-    ):
-        if aux_device_ids is None:
-            aux_device_ids = []
-        return self.get_quantum_device(host_device_id).get_pulse_channel(
-            ch_type, [self.get_quantum_device(device) for device in aux_device_ids]
-        )
-
-    def get_pulse_channels_from_physical_channel(self, physical_channel_id: str):
-        # WARNING: this will not get pulse channels created during execution, only ones
-        # predefined on the hardware.
-        pulse_channels = []
-        for pulse_channel in self.pulse_channels.values():
-            if pulse_channel.physical_channel_id == physical_channel_id:
-                pulse_channels.append(pulse_channel)
-
-        return pulse_channels
-
-    def get_devices_from_pulse_channel(self, id_: str):
-        pulse_channel = self.get_pulse_channel_from_id(id_)
-        devices = [
-            device
-            for device in self.quantum_devices.values()
-            if pulse_channel in device.pulse_channels.values()
-        ]
-        return devices
-
-    def get_pulse_channel_from_id(self, id_: str):
-=======
     def get_pulse_channel(self, id_: str):
->>>>>>> ed2ab998
         return self.pulse_channels.get(id_)
 
     def get_devices_from_physical_channel(self, id_: str):
@@ -388,13 +284,7 @@
 
     def add_physical_channel(self, *physical_channels: PhysicalChannel):
         for physical_channel in physical_channels:
-<<<<<<< HEAD
-            existing_channel = self.physical_channels.get(
-                physical_channel.full_id(), None
-            )
-=======
             existing_channel = self.physical_channels.get(physical_channel.full_id(), None)
->>>>>>> ed2ab998
             if existing_channel is not None:
                 # If we're the same instance just don't throw.
                 if existing_channel is physical_channel:
@@ -417,9 +307,7 @@
                 if existing_baseband is baseband:
                     continue
 
-                raise KeyError(
-                    f"Baseband with id '{baseband.full_id()}' already exists."
-                )
+                raise KeyError(f"Baseband with id '{baseband.full_id()}' already exists.")
 
             self.basebands[baseband.full_id()] = baseband
 
@@ -433,11 +321,7 @@
         if (device := self.get_physical_channel(id_)) is not None:
             return device
 
-<<<<<<< HEAD
-        if (device := self.get_pulse_channel_from_id(id_)) is not None:
-=======
         if (device := self.get_pulse_channel(id_)) is not None:
->>>>>>> ed2ab998
             return device
 
         return self.get_physical_baseband(id_)
@@ -450,29 +334,6 @@
         else:
             self.add_quantum_device(device)
 
-<<<<<<< HEAD
-    def _resolve_qb_pulse_channel(self, chanbit: Union[Qubit, PulseChannel]):
-        if isinstance(chanbit, Qubit):
-            return chanbit, chanbit.get_default_pulse_channel()
-        else:
-            quantum_devices = self.get_devices_from_pulse_channel(chanbit.full_id())
-            primary_devices = [
-                device
-                for device in quantum_devices
-                if device.get_default_pulse_channel() == chanbit
-            ]
-            if len(primary_devices) > 1:
-                raise NotImplementedError(
-                    f"Too many devices use the channel with id {chanbit.full_id()} as "
-                    "a default channel to resolve a primary device."
-                )
-            elif len(primary_devices) == 0:
-                return None, chanbit
-            else:
-                return primary_devices[0], chanbit
-
-=======
->>>>>>> ed2ab998
     @property
     def is_calibrated(self):
         def check_devices(target_devices):

# SPDX-License-Identifier: BSD-3-Clause
# Copyright (c) 2023 Oxford Quantum Circuits Ltd

from qiskit import QuantumCircuit, transpile
from qiskit.transpiler import TranspilerError

from qat.purr.compiler.config import (
    MetricsType,
    OptimizationConfig,
    Qiskit,
    QiskitOptimizations,
    Tket,
    TketOptimizations,
)
from qat.purr.compiler.hardware_models import QuantumHardwareModel
from qat.purr.compiler.metrics import MetricsMixin
from qat.purr.integrations.tket import run_tket_optimizations
from qat.purr.utils.logger import get_default_logger
from qat.purr.utils.logging_utils import log_duration

log = get_default_logger()


class DefaultOptimizers(MetricsMixin):
    def __init__(self, metrics=None):
        super().__init__()
        self.compilation_metrics = metrics

    def optimize_qasm(
        self,
        qasm_string,
        hardware: QuantumHardwareModel,
        optimizations: OptimizationConfig,
    ):
        """Run all available optimizers on this QASM program."""
        with log_duration("QASM optimization took {} seconds."):
            if (
                isinstance(optimizations, Tket)
                and optimizations.tket_optimizations != TketOptimizations.Empty
            ):
                qasm_string = run_tket_optimizations(
                    qasm_string, optimizations.tket_optimizations, hardware
                )

<<<<<<< HEAD
            # TODO: [QK] Spend time looking at qiskit optimization and seeing if it's
            #   worth keeping around.
=======
            # TODO: Look to see what we're missing in regards to optimizations and what Qiskit can supplement.
>>>>>>> ed2ab998
            if (
                isinstance(optimizations, Qiskit)
                and optimizations.qiskit_optimizations != QiskitOptimizations.Empty
            ):
                qasm_string = self.run_qiskit_optimization(
                    qasm_string, optimizations.qiskit_optimizations
                )

            self.record_metric(MetricsType.OptimizedCircuit, qasm_string)
            return qasm_string

    def run_qiskit_optimization(self, qasm_string, level):
        # TODO: Current setup is unlikely to provide much benefit, refine settings.
        if level is not None:
            try:
                optimized_circuits = transpile(
                    QuantumCircuit.from_qasm_str(qasm_string),
                    basis_gates=["u1", "u2", "u3", "cx"],
                    optimization_level=level,
                )
                qasm_string = optimized_circuits.qasm()
            except TranspilerError as ex:
                log.warning(f"Qiskit transpile pass failed. {str(ex)}")

        return qasm_string<|MERGE_RESOLUTION|>--- conflicted
+++ resolved
@@ -42,12 +42,7 @@
                     qasm_string, optimizations.tket_optimizations, hardware
                 )
 
-<<<<<<< HEAD
-            # TODO: [QK] Spend time looking at qiskit optimization and seeing if it's
-            #   worth keeping around.
-=======
             # TODO: Look to see what we're missing in regards to optimizations and what Qiskit can supplement.
->>>>>>> ed2ab998
             if (
                 isinstance(optimizations, Qiskit)
                 and optimizations.qiskit_optimizations != QiskitOptimizations.Empty

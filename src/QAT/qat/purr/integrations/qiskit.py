# SPDX-License-Identifier: BSD-3-Clause
# Copyright (c) 2023 Oxford Quantum Circuits Ltd

import time
import uuid
from typing import List

from qiskit import QuantumCircuit, assemble, transpile
from qiskit.providers.basicaer import BasicAerJob, QasmSimulatorPy
from qiskit.result import Result
from qiskit.result.models import ExperimentResult, ExperimentResultData

from qat.core import execute_qasm
from qat.purr.backends.realtime_chip_simulator import get_default_RTCS_hardware
from qat.purr.compiler.config import CompilerConfig
from qat.purr.utils.logger import get_default_logger

logger = get_default_logger()


def run_qasm_circuit(circuit):
    backend_sim = QasmSimulatorPy()
    transpiled_qc = transpile(circuit, backend_sim)
    result = backend_sim.run(transpiled_qc).result()

    def _results_to_binary(results_dictionary):
        """
        Key value from Qiskit is in hex, aka ``0x2: 242``.
        Transform to binary, sort by actual integer value.
        """
        binary = {bin(int(key, 16))[2:]: val for key, val in results_dictionary.items()}
        fill_value = max([len(val) for val in binary.keys()])
        return {
            key.zfill(fill_value): val
            for key, val in sorted(binary.items(), key=lambda kvp: int(kvp[0]))
        }

    # If we're a single value, just return, otherwise return list of results (or None).
    if not any(result.results):
        return None
    elif len(result.results) == 1:
        return _results_to_binary(result.results[0].data.counts)
    else:
        return [_results_to_binary(res.counts) for res in result.results]


def run_qasm_from_file(qasm_file: str):
    """Runs the passed-in QASM file against the QASM state simulator."""
    return run_qasm_circuit(QuantumCircuit.from_qasm_file(qasm_file))


def run_qasm(qasm_str: str):
    """Runs the passed-in QASM string against the QASM state simulator."""
    return run_qasm_circuit(QuantumCircuit.from_qasm_str(qasm_str))


class QatBackend(QasmSimulatorPy):
    """
    Basic qiskit backend built to run QASM on our own backends.

    TODO: Expand this to become a proper back-end, as I don't believe we need to inherit
        off the QASM simulator as it stands.
    """

    def __init__(self, hardware=None, comp_config=None, **fields):
        super().__init__(**fields)
        self.hardware = hardware
        self.comp_config = comp_config

    def run(self, qobj, **backend_options):
        if not isinstance(qobj, List):
            qobj = [qobj]

        if not all(isinstance(val, QuantumCircuit) for val in qobj):
            raise ValueError(
                "Experiment list contains non QuantumCircuit objects which we can't "
                "process at this time."
            )

        options_keys = set(dir(self.options))
        assembled_data = assemble(
            qobj,
            self,
            **{key: val for key, val in backend_options.items() if key in options_keys},
        )

        if self.comp_config is None:
            self.comp_config = CompilerConfig()
        self.comp_config.repeats = assembled_data.config.shots
        self.comp_config.results_format.binary_count()

        # Merge the Qiskit header/config info together with the experiment as
        # represented as a QASM string
        experiment_info = [
            (
                val.qasm(),
                assembled_data.experiments[i].config,
                assembled_data.experiments[i].header,
            )
            for i, val in enumerate(qobj)
<<<<<<< HEAD
        ]
=======
        ]  # yapf: disable
>>>>>>> ed2ab998

        results = []
        full_start = time.time()
        status = "COMPLETED"
        try:
            for circ, exp_config, header in experiment_info:
                target_hardware = self.hardware or get_default_RTCS_hardware()
                start = time.time()
                results_data = execute_qasm(circ, target_hardware, self.comp_config)
                end = time.time()

                # TODO: Massage results data into a form that should be returned. As
                #   we're count it should be hex binary count representation, x01: 5024
                #   etc.

                # Below, solution for a single classical register. Not sure how qat
                # deals with multiple cregs.
                if len(header.creg_sizes) == 1:
                    creg_label, _ = header.creg_sizes[0]
                    counts_qat = results_data[creg_label]
                    counts_qiskit = dict(
                        (hex(int(key[::-1], 2)), value)
                        for (key, value) in counts_qat.items()
                    )
                    results.append(
                        ExperimentResult(
                            self.comp_config.repeats,
                            True,
                            ExperimentResultData(counts=counts_qiskit),
                            status="DONE",
                            header=header,
                            name=header.name,
                            time_taken=end - start,
                        )
                    )
                else:
                    results.append(
                        ExperimentResult(
                            self.comp_config.repeats,
                            True,
                            ExperimentResultData(counts=results_data),
                            status="DONE",
                            header=header,
                            name=header.name,
                            time_taken=end - start,
                        )
                    )
        except Exception as ex:
            # Code further up infinitely recalls this method until it gets a result, so
            # catch and propagate message.
            status = str(ex)

        full_end = time.time()
        job_id = str(uuid.uuid4())
        return BasicAerJob(
            self,
            job_id,
            Result(
                backend_name=self.name(),
                backend_version=self._configuration.backend_version,
                qobj_id=assembled_data.qobj_id,
                job_id=job_id,
                results=results,
                status=status,
                success=any(results) and all(val.success for val in results),
                time_taken=full_end - full_start,
                header=assembled_data.header,
            ),
        )<|MERGE_RESOLUTION|>--- conflicted
+++ resolved
@@ -98,11 +98,7 @@
                 assembled_data.experiments[i].header,
             )
             for i, val in enumerate(qobj)
-<<<<<<< HEAD
-        ]
-=======
         ]  # yapf: disable
->>>>>>> ed2ab998
 
         results = []
         full_start = time.time()

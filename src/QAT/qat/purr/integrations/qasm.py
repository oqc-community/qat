# SPDX-License-Identifier: BSD-3-Clause
# Copyright (c) 2023 Oxford Quantum Circuits Ltd

import abc
import math
import re
from copy import deepcopy
from numbers import Number
from os.path import dirname, join
from typing import Any, Dict, Iterable, List, Optional, Set, Union

import qiskit.qasm.node as qasm_ast
from lark import Lark, Token, Tree, UnexpectedCharacters
from lark.visitors import Interpreter
from numpy import append, array, exp, linspace
from qiskit.qasm import Qasm
from qiskit.qasm.node import Gate
from qiskit.qasm.qasmparser import QasmParser as QiskitQasmParser

from qat.purr.backends.utilities import evaluate_shape
from qat.purr.compiler.builders import InstructionBuilder
from qat.purr.compiler.config import InlineResultsProcessing, Languages
from qat.purr.compiler.devices import PhysicalChannel, PulseChannel, Qubit
from qat.purr.compiler.hardware_models import QuantumHardwareModel
from qat.purr.compiler.instructions import (
    Acquire,
    AcquireMode,
    CustomPulse,
    FrequencyShift,
    NotEquals,
    PhaseReset,
    PhaseShift,
    PostProcessType,
    ProcessAxis,
    Pulse,
    PulseShapeType,
    Variable,
)
from qat.purr.compiler.waveforms import get_waveform_type
from qat.purr.utils.logger import get_default_logger
from qat.purr.utils.logging_utils import log_duration

log = get_default_logger()


class ParseResults:
    """
    Results object for attempted parse. When coerced to a boolean matches
    against if parse was successful.
    """

    def __init__(self, success, errors=None):
        self.success = success
        self.errors = errors or ""

    def __bool__(self):
        return self.success

    @staticmethod
    def success():
        return ParseResults(True)

    @staticmethod
    def failure(message):
        return ParseResults(False, message)


def get_qasm_parser(qasm_str: str):
    """Gets the appropriate QASM parser for the passed-in QASM string."""
<<<<<<< HEAD
    parsers = [CloudQasmParser(), Qasm3Parser()]
=======
    parsers = [DefaultQasm2Parser(), Qasm3Parser()]
>>>>>>> ed2ab998
    attempts = []
    for parser in parsers:
        parse_attempt = parser.can_parse(qasm_str)
        if parse_attempt:
            return parser
        attempts.append((parser.parser_language().name, parse_attempt.errors))

    raise ValueError(
        "No valid parser could be found. Attempted: "
        f"{', '.join([f'{a} with error {b}' for a, b in attempts])}"
    )


def qasm_from_file(file_path):
    """Get QASM from a file."""
    with open(file_path) as ifile:
        return ifile.read()


class QubitRegister:
    def __init__(self, qubits=None):
        self.qubits: List[Qubit] = qubits or []

    def __repr__(self):
        return "QubitRegister: " + str(self.qubits)


class BitRegister:
    def __init__(self, bits=None):
        self.bits: List[CregIndexValue] = bits or []

    def __repr__(self):
        return "Register: " + str(self.bits)


class Registers:
    def __init__(self):
        self.quantum: Dict[str, QubitRegister] = dict()
        self.classic: Dict[str, BitRegister] = dict()


class QasmContext:
    """
    Container object for all data relating to the scope/pass of QASM currently under
    analysis.
    """

    def __init__(self, registers=None, gates=None, variables=None):
        self.registers: Registers = registers or Registers()
        self.variables: Dict[str, Variable] = variables or dict()
        self.gates: Dict[str, Any] = gates or dict()


class CregIndexValue:
    """
    Used to reference when we're looking at a particular index in a creg variable.
    """

    def __init__(self, register_name: str, index: int, value: Any):
        self.register_name = register_name
        self.index = index
        self.value = value

    @property
    def variable(self):
        return f"{self.register_name}[{self.index}]"

    def __repr__(self):
        return self.variable


def fetch_gate_node(qasm, gate_name):
    """
    Used to fetch particular nodes out of a minimalistic QASM program. Not used for
    execution, more for retrieving particular things for insertion into Qiskit's QASM
    parser later on.
    """
    program = Qasm(None, qasm).parse()
    return [
        val
        for val in program.children
        if isinstance(val, Gate) and val.name == gate_name
    ][0]


class AbstractParser:
    def __init__(self):
        self.results_format = InlineResultsProcessing.Program

    def can_parse(self, qasm_str) -> ParseResults:
        return ParseResults.success()

    def parser_language(self) -> Languages:
        return Languages.Empty

    @abc.abstractmethod
    def walk_node(self, node, context: QasmContext, builder, **kwargs):
        pass

    def _add_delay(self, delay, qubits, builder: InstructionBuilder):
        registers = self._expand_to_match_registers(qubits, flatten_results=True)
        for qubit in registers:
            builder.delay(qubit, delay)

    def _add_qreg(self, reg_name, reg_length, context: QasmContext, builder):
        index_range = self._get_qreg_index_range(reg_length, context, builder)
        context.registers.quantum[reg_name] = QubitRegister(
            [builder.model.get_qubit(val) for val in index_range]
        )

    def _add_creg(self, reg_name, reg_length, context):
        context.registers.classic[reg_name] = BitRegister(
            [CregIndexValue(reg_name, val, 0) for val in range(reg_length)]
        )

    def _add_measure(self, qubits, bits, builder):
        registers = self._expand_to_match_registers(qubits, bits, flatten_results=True)

        for qubit, creg in registers:
            res_id = f"{creg}_{qubit.index}"
            builder.measure_single_shot_z(qubit, output_variable=res_id)
            creg.value = Variable(res_id)
            builder.results_processing(res_id, self.results_format)

    def _add_unitary(
        self,
        theta,
        phi,
        _lambda,
        qubit_or_register: List[Union[Qubit, QubitRegister]],
        builder,
    ):
        """Unitary in QASM terms is just ``U(...)``."""
<<<<<<< HEAD
        qubits = self._expand_to_match_registers(
            qubit_or_register, flatten_results=True
        )
=======
        qubits = self._expand_to_match_registers(qubit_or_register, flatten_results=True)
>>>>>>> ed2ab998
        for qubit in qubits:
            builder.Z(qubit, _lambda).Y(qubit, theta).Z(qubit, phi)

    def _add_cnot(self, control_qbs, target_qbs, builder):
        for cqb, tqb in self._expand_to_match_registers(
            control_qbs, target_qbs, flatten_results=True
        ):
            builder.cnot(cqb, tqb)

    def _add_reset(self, qubits, builder):
        qubits = self._expand_to_match_registers(qubits, flatten_results=True)
        builder.reset(qubits)

    def _add_if(self, left, right, if_body, context, builder):
        label = builder.create_label()

        # This is the condition when a jump _should_ happen, so it's inverted from the
        # if condition.
        builder.jump(label, NotEquals(left, right))
        self.walk_node(if_body, context, builder)
        builder.add(label)

    def _add_ecr(self, qubits, builder):
        if len(qubits) != 2:
            raise ValueError(
                "Definition of ECR intrinsic is wrong. Can only take 2 "
                "qubits as arguments."
            )
        builder.ECR(qubits[0], qubits[1])

    def _get_qreg_index_range(self, reg_length, context, builder):
        next_free = 0
        available_indices = [qubit.index for qubit in builder.model.qubits]

<<<<<<< HEAD
        max_used = (
                max(
                    [-1]
                    + [
                        qubit.index
                        for qubit_reg in context.registers.quantum.values()
                        for qubit in qubit_reg.qubits
                    ]
                )
        )
        if max_used > -1:
           next_free = available_indices.index(max_used) + 1
        index_range = available_indices[next_free:next_free + reg_length]
        if len(index_range) < reg_length:
            raise ValueError(
                "Attempted to allocate more qubits than available."
            )
=======
        max_used = max(
            [-1]
            + [
                qubit.index
                for qubit_reg in context.registers.quantum.values()
                for qubit in qubit_reg.qubits
            ]
        )
        if max_used > -1:
            next_free = available_indices.index(max_used) + 1
        index_range = available_indices[next_free : next_free + reg_length]
        if len(index_range) < reg_length:
            raise ValueError("Attempted to allocate more qubits than available.")
>>>>>>> ed2ab998

        return index_range

    def _is_register_target(self, values: List[Any]):
        """
        Does it look like the passed-in qubit or parameter list contains a register.
        """
        return isinstance(values, Iterable) and any(
            isinstance(val, (QubitRegister, BitRegister)) for val in values
        )

    def _expand_to_match_registers(
        self, *args, tuple_return=True, flatten_results=False
    ):
        """
        Expands and zips registers/non-registers together so they can be processed.

        QASM treats any registers of bits or qubits as calling the gate * register size
        times with each individual register value. This is a helper method for
        centralizing this expansion/mapping.

        :Example:

        .. code-block:: python

            [[q1, q2, q3], [q4, q5, q6],[c1]]

        With the first 2 lists being expanded qubit registers, should resolve into:

        .. code-block:: pyhton

            [[q1, q4, c1], [q2, q5, c1], [q3, q6, c1]]
        """
        args = [val if isinstance(val, List) else [val] for val in args]

        def _flatten_registers(value):
            res = []
            if not isinstance(value, List):
                value = [value]

            # If we have multiple registers it means they should be zipped together as
            # one.
            # So p, r = [ [ p[0], p[1] ], [ r[0], r[1] ] ] = [ [ p0, r0 ], [ p1, r1 ] ]
            registers = [
                val for val in value if isinstance(val, (QubitRegister, BitRegister))
            ]
            if len(registers) >= 2:
                value.extend(
                    self._expand_to_match_registers(*registers, tuple_return=False)
                )
                for removable_reg in registers:
                    value.remove(removable_reg)

            for val in value:
                if isinstance(val, QubitRegister):
                    res.extend(val.qubits)
                elif isinstance(val, BitRegister):
                    res.extend(val.bits)
                else:
                    res.append(val)

            return res

        # Flatten registers out, so they are individual lists holding their bit/qubits
        # for easy zipping.
        args = [
<<<<<<< HEAD
            _flatten_registers(val)
            if self._is_register_target(val)
            else [_flatten_registers(val)]
=======
            (
                _flatten_registers(val)
                if self._is_register_target(val)
                else [_flatten_registers(val)]
            )
>>>>>>> ed2ab998
            for val in args
        ]
        max_length = max([len(val) for val in args])
        results = list(
            zip(*[val * max_length if len(val) == 1 else val for val in args])
        )
        if flatten_results:
            results = [
                tuple(
                    [
                        val[0] if isinstance(val, List) and len(val) == 1 else val
                        for val in tup
                    ]
                )
                for tup in results
            ]

        return [
            (val[0] if len(val) == 1 else tuple(val)) if tuple_return else list(val)
            for val in results
<<<<<<< HEAD
        ]
=======
        ]  # yapf: disable

    def __repr__(self):
        return self.__class__.__name__


class AbstractQASMParser(AbstractParser):
    def can_parse(self, qasm_str: str) -> ParseResults:
        try:
            with log_duration(
                f"Checked can parse {self.parser_language().name}, took {{}} seconds."
            ):
                self._fetch_or_parse(qasm_str)
            return ParseResults.success()
        except Exception as ex:
            return ParseResults.failure(str(ex))

    def _fetch_or_parse(self, qasm: str):
        pass
>>>>>>> ed2ab998


class Qasm2Parser(AbstractQASMParser):
    ecr_qasm_str = """
    OPENQASM 2.0;
    include "qelib1.inc";
    gate ecr q0, q1 { }
    """

    ecr_gate = fetch_gate_node(ecr_qasm_str, "ecr")

    def __init__(self, order_result_vars=False):
        super().__init__()
        self.order_result_vars = order_result_vars
        self._cached_parses: Dict[int, qasm_ast.Program] = dict()

    def parser_language(self) -> Languages:
        return Languages.Qasm2

    def _get_gate_variables(self, node: qasm_ast.CustomUnitary, context: QasmContext):
        """
        Looks at the gate definition values and maps across argument to parameter. Gate
        definition needs to be recognized in the context, as both callsite and
        declaration required.

        For a concrete example:

        .. code-block:: python

            gate u2(phi,lambda) q { U(pi/2,phi,lambda) q; }
            u2(0,pi) a

        This maps ``phi=0``, ``lambda=pi`` and ``q=a`` when parsing ``u2`` to make sure
        when we flatten everything the variables are correct.
        """
        gate_def = context.gates.get(node.name, None)
        variables = dict()
        if gate_def is None:
            return variables

        if gate_def.arguments is not None:
            variables.update(
                dict(
                    zip(
                        [val.name for val in gate_def.arguments.children],
                        self._get_parameters(node, context),
                    )
                )
            )

        if gate_def.bitlist is not None:
            variables.update(
                dict(
                    zip(
                        [val.name for val in gate_def.bitlist.children],
                        self._get_qubits(node, context),
                    )
                )
            )

        return variables

    def _add_intrinsics_to_parser(self, parser, qasm=""):
        """Adds details of our intrinsics to the parser if needed."""

        # Can't parse if someone uses the ECR intrinsic without it set as a global
        # symbol, but if they define their own gate with that name we can't know until
        # it's parsed and failed due to duplicate definitions. As we currently don't
        # allow imports this, while rough, is accurate.
        if "gate ecr" not in qasm:
            parser.global_symtab["ecr"] = self.ecr_gate

    def _get_qiskit_parser(self):
        """
        Should return a pre-setup qiskit QASM parser for use in parsing the program.
        """
        qiskit_parser = QiskitQasmParser("")
        qiskit_parser.parse_debug(False)
        return qiskit_parser

    def _fetch_or_parse(self, qasm: str) -> qasm_ast.Program:
        # If we've seen this file before
        qasm_id = hash(qasm)
        if (cached_value := self._cached_parses.get(qasm_id, None)) is not None:
            return cached_value

        with self._get_qiskit_parser() as parser:
            self._add_intrinsics_to_parser(parser, qasm)
            program = parser.parse(qasm)

        self._cached_parses[qasm_id] = program
        return program

    def parse(self, builder, qasm: str) -> InstructionBuilder:
        with log_duration(
            f"{self.parser_language().name} parsing completed, took {{}} seconds."
        ):
            # Parse or pick up the cached version, then remove it as we're about to interpret it.
            program = self._fetch_or_parse(qasm)
            if (qasm_id := hash(qasm)) in self._cached_parses:
                del self._cached_parses[qasm_id]
            return self.process_program(builder, program)

    def validate(self, qasm: qasm_ast.Program):
        pass

    def modify(self, qasm: qasm_ast.Program):
        """
        Allows children to transform the program before validation/transforming into our
        AST occurs.
        """
        # ECR is added by default, if we don't see a definition then add one.
        if not any(
            filter(
                lambda node: isinstance(node, qasm_ast.Gate) and node.name == "ecr",
                qasm.children,
            )
        ):
            qasm.children.insert(1, self.ecr_gate)

    def _walk_program(self, builder, qasm: qasm_ast.Program, context):
        self.modify(qasm)
        self.validate(qasm)

        for node in qasm.children:
            self.walk_node(node, context, builder)

    def process_program(self, builder, qasm: qasm_ast.Program):
        context = QasmContext()
        self._walk_program(builder, qasm, context)

        # 'raw' results in this case simply means return the base measurement array in
        # the order of execution.
        register_keys = context.registers.classic.keys()
        if self.order_result_vars:
            register_keys = sorted(register_keys)

        for key in register_keys:
            builder.assign(
                key, [val.value for val in context.registers.classic[key].bits]
            )

        builder.returns([key for key in register_keys])
        return builder

    def process_gate(self, method, context: QasmContext, builder, **kwargs):
        """Process a gate call."""
        if not isinstance(method, qasm_ast.CustomUnitary):
            raise ValueError(
                f"Node {str(method)} is not actually a gate but being treated like one."
            )

        gate_def = context.gates.get(method.name, None)
        if gate_def is None or len(gate_def.body.children) == 0:
            self.process_intrinsic(method, context, builder)
        else:
            current_context = QasmContext(
                Registers(), context.gates, self._get_gate_variables(method, context)
            )
            for node in gate_def.body.children:
                self.walk_node(node, current_context, builder)

    def process_intrinsic(self, method, context: QasmContext, builder):
        # Only process if it's an ECR gate and, more pertinently, our ECR gate.
        if method.name == "ecr":
            # TODO: Define precisely what rotation this should be, including argument.
            qubits = self._get_gate_variables(method, context)
            self._add_ecr([qb for qb in qubits.values()], builder)
        else:
            raise ValueError(f"Gate {method.name} isn't intrinsic and has no body.")

    def process_barrier(self, node, context, builder, **kwargs):
        pass

    def process_gate_definition(self, node, context, _, **kwargs):
        # Just a declaration, gates are used when CustomUnitary is used
        context.gates[node.name] = node

    def process_creg(self, node, context, builder, **kwargs):
        self._add_creg(node.name, node.index, context)

    def process_qreg(self, node, context: QasmContext, builder, **kwargs):
        self._add_qreg(node.name, node.id.index, context, builder)

    def process_measure(self, node, context: QasmContext, builder, **kwargs):
        self._add_measure(
            self._get_qubits(node, context),
            self._get_parameters(node, context),
            builder,
        )

    def process_unitary(self, node, context, builder, **kwargs):
        """Unitary in QASM terms is just ``U(...)``."""
        theta, phi, _lambda = (
            self._resolve_value(val, context) for val in node.children[0].children
        )

        self._add_unitary(theta, phi, _lambda, self._get_qubits(node, context), builder)

    def process_if(self, node, context, builder, **kwargs):
        left = self._resolve_value(node.children[0], context)
        right = self._resolve_value(node.children[1], context)
        self._add_if(left, right, node.children[2], context, builder)

    def process_cnot(self, node, context, builder, **kwargs):
        self._add_cnot(
            self._get_qubits(node.children[0], context),
            self._get_qubits(node.children[1], context),
            builder,
        )

    def process_reset(self, node, context, builder, **kwargs):
        self._add_reset(self._get_qubits(node, context), builder)

    def walk_node(self, node, context: QasmContext, builder, **kwargs):
        """
        Process each individual QASM node, builds context or forwards processing to
        relevant ``process_x`` method associated with each node type.
        """
        if isinstance(node, qasm_ast.CustomUnitary):
            self.process_gate(node, context, builder, **kwargs)
        elif isinstance(node, qasm_ast.Qreg):
            self.process_qreg(node, context, builder, **kwargs)
        elif isinstance(node, qasm_ast.Gate):
            self.process_gate_definition(node, context, builder, **kwargs)
        elif isinstance(node, qasm_ast.Measure):
            self.process_measure(node, context, builder, **kwargs)
        elif isinstance(node, qasm_ast.UniversalUnitary):
            self.process_unitary(node, context, builder, **kwargs)
        elif isinstance(node, qasm_ast.Cnot):
            self.process_cnot(node, context, builder, **kwargs)
        elif isinstance(node, qasm_ast.Reset):
            self.process_reset(node, context, builder, **kwargs)
        elif isinstance(node, qasm_ast.if_.If):
            self.process_if(node, context, builder, **kwargs)
        elif isinstance(node, qasm_ast.Creg):
            self.process_creg(node, context, builder, **kwargs)
        elif isinstance(node, qasm_ast.Barrier):
            self.process_barrier(node, context, builder, **kwargs)

    def _get_parameters(self, node, context):
        """Get the params of a gate. These are the non-qubit values of a gate."""
        if isinstance(node, (qasm_ast.CustomUnitary, qasm_ast.UniversalUnitary)):
            if node.arguments is not None:
                args = []
                for val in node.arguments.children:
                    arg = self._resolve_value(val, context)
                    if isinstance(arg, Iterable):
                        args.extend(arg)
                    else:
                        args.append(arg)

                return args
        elif isinstance(node, qasm_ast.Measure):
            bits = self._resolve_variable(node.children[1], context)
            if not isinstance(bits, List):
                bits = [bits]

            return bits
        return []

    def _get_qubits(self, node, context: QasmContext, follow_variable=False):
        """
        Resolve what qubits or qubit registers this node relates too.

        If a value was originally a qubit register, it will be appended as a list,
        otherwise if it was a single qubit target, just a normal object.

        :Example:

        .. code-block:: python

            [[q0, q1, q2], q2]

        The above means the first target was a register referencing q1-3, whereas the
        second was a single qubit referenced directly. If we say our register is just
        called qb, the above would equate to an argument list of ``[qb, qb[2]]``.

        ``follow_variable`` means that variables will be followed and their actual
        register value returned.
        """
        if isinstance(node, qasm_ast.UniversalUnitary):
            return self._get_qubits(node.bitlist, context, follow_variable)
        elif isinstance(node, qasm_ast.Cnot):
            return [
                qb
                for qbl in node.children
                for qb in self._get_qubits(qbl, context, follow_variable)
            ]
        elif isinstance(node, qasm_ast.Barrier):
            return [
                qb
                for qbl in node.children[0].children
                for qb in self._get_qubits(qbl, context, follow_variable)
                if qb
            ]
        elif isinstance(node, qasm_ast.Reset):
            return self._get_qubits(node.children[0], context, follow_variable)
        elif isinstance(node, qasm_ast.Measure):
            return self._get_qubits(node.children[0], context, follow_variable)
        elif isinstance(node, qasm_ast.CustomUnitary):
            if node.bitlist is None:
                return []

            qubits = []
            for val in node.bitlist.children:
                qubit = self._get_qubits(val, context, follow_variable)
                qubits.extend(qubit)

            return qubits

        elif isinstance(node, qasm_ast.Id):
            qb_register = context.registers.quantum.get(node.name, None)
            if qb_register is not None:
                return [qb_register]

            # Sometimes our qubits are in a variable, such as calling new gates with an
            # argument.
            variable = context.variables.get(node.name, None)
            if variable is not None:
                if isinstance(variable, Variable) and follow_variable:
                    variable = context.registers.quantum[variable.name]

                if not isinstance(variable, List):
                    variable = [variable]

                return variable

        elif isinstance(node, qasm_ast.IndexedId):
            register = context.registers.quantum.get(node.name, None)
            if register is not None:
                return [register.qubits[node.index]]

        raise ValueError(f"Cannot resolve qubit from {str(node)}")

    def _resolve_variable(self, node, context):
        """If the value is a variable pointing to a classic register, resolve it."""
        value = self._resolve_value(node, context)
        if isinstance(value, Variable):
            classic_reg = context.registers.classic.get(value.name, value)
            return classic_reg
        return value

    def _resolve_value(self, node, context: QasmContext):
        """
        Resolves the values being used in node calls, such as parameters and constants.
        """
        if isinstance(node, qasm_ast.Id):
            variable = context.registers.classic.get(node.name, None)
            if variable is not None:
                return Variable(node.name)

            constant = context.variables.get(node.name, None)
            if constant is not None:
                return constant

        elif isinstance(node, qasm_ast.IndexedId):
            var_array = context.registers.classic.get(node.name, None)
            if var_array is not None:
                return var_array.bits[node.index]

        elif isinstance(node, qasm_ast.BinaryOp):
            operator = self._resolve_value(node.children[0], context)
            left = self._resolve_value(node.children[1], context)
            right = self._resolve_value(node.children[2], context)
            return eval(f"{left}{operator}{right}")
        elif isinstance(node, qasm_ast.Prefix):
            prefix = self._resolve_value(node.children[0], context)
            expression = self._resolve_value(node.children[1], context)
            return eval(f"{prefix}{expression}")
        elif isinstance(
            node, (qasm_ast.Int, qasm_ast.BinaryOperator, qasm_ast.UnaryOperator)
        ):
            return node.value
        elif isinstance(node, qasm_ast.Real):
            # Reals are represented as strings and need transformation.
            return float(node.value)

        raise ValueError(f"Cannot resolve value from {str(node)}")


class RestrictedQasm2Parser(Qasm2Parser):
    """Parser which only allows certain gates to be passed."""

    def __init__(self, allowed_gates=None, disable_if=False, *args, **kwargs):
        super().__init__(*args, **kwargs)
        self.allowed_gates = allowed_gates
        self.disable_if = disable_if

    def validate(self, qasm: qasm_ast.Program):
        if self.allowed_gates is not None:
            intrinsic_gates = {
                node.name: node
                for node in qasm.children
                if isinstance(node, qasm_ast.Gate) and node.file.endswith("qelib1.inc")
            }

            # Look at both the main script and custom gate intrinsic usage.
            gate_nodes = {
                val.name
                for val in qasm.children
                + [
                    body_node
                    for node in qasm.children
<<<<<<< HEAD
                    if isinstance(node, qasm_ast.Gate)
                    and node.name not in intrinsic_gates
                    for body_node in node.body.children
                ]
                if isinstance(val, qasm_ast.CustomUnitary)
                and val.name in intrinsic_gates
=======
                    if isinstance(node, qasm_ast.Gate) and node.name not in intrinsic_gates
                    for body_node in node.body.children
                ]
                if isinstance(val, qasm_ast.CustomUnitary) and val.name in intrinsic_gates
>>>>>>> ed2ab998
            }

            invalid_gates = gate_nodes.difference(self.allowed_gates)
            if any(invalid_gates):
                raise ValueError(
                    f"Gates [{', '.join(invalid_gates)}] "
                    "are currently unable to be used."
                )

        if self.disable_if and any(
            [val for val in qasm.children if isinstance(val, qasm_ast.if_.If)]
        ):
            raise ValueError("If's are currently unable to be used.")


class DefaultQasm2Parser(RestrictedQasm2Parser):
    """
    QASM 2 parser that disables conditional statements and orders results, but has no gate limitations.
    """

    def __init__(self):
        super().__init__(allowed_gates=None, disable_if=True, order_result_vars=True)


def _create_lark_parser():
    with open(
        join(dirname(__file__), "grammars", "partial_qasm3.lark"), "r", encoding="utf-8"
    ) as lark_grammar_file:
        lark_grammar_str = lark_grammar_file.read()
    return Lark(lark_grammar_str, regex=True)


class LarkOpenPulseContext(QasmContext):
    def __init__(self, registers=None, gates=None, variables=None, cali_methods=None):
        super().__init__(registers, gates, variables)
        self.calibration_methods: Dict[str, Any] = cali_methods or dict()


class QasmMethodWrapper(qasm_ast.CustomUnitary):
    """Wrapper class for passing around bespoke information through more generic parsers/walkers."""

    def __init__(self, qasm_method, qubit_args, classic_args):
        # We don't call the constructor on purpose because it expects an AST tree.
        self.qasm_method = qasm_method
        self.qubit_args = qubit_args
        self.classic_args = classic_args

        # Shadowed fields that get called in calling code.
        self.name = qasm_method.name


class LarkPatchingParser(Qasm2Parser):
    """Parser built to route the lark limited QASM 3 requests into and through."""

    base_include_str = """
    OPENQASM 2.0;
    include "qelib1.inc";
    """

    def load_default_gates(self, builder):
        """Loads the default QASM 2 gates for further processing."""
        context = LarkOpenPulseContext()
        with self._get_qiskit_parser() as parser:
            program: qasm_ast.Program = parser.parse(
                LarkPatchingParser.base_include_str
            )
            self._walk_program(builder.get_child_builder(), program, context)

        return context

    def _get_gate_variables(self, node: QasmMethodWrapper, context: QasmContext):
        if not isinstance(node, QasmMethodWrapper):
            return super()._get_gate_variables(node, context)

        variables = dict()
        if node.qasm_method.arguments is not None:
            variables.update(
                dict(
                    zip(
                        [val.name for val in node.qasm_method.arguments.children],
                        node.classic_args,
                    )
                )
            )

        if node.qasm_method.bitlist is not None:
            variables.update(
                dict(
                    zip(
                        [val.name for val in node.qasm_method.bitlist.children],
                        node.qubit_args,
                    )
                )
            )
        return variables

    def add_delay(self, delay, qubits, builder: InstructionBuilder):
        self._add_delay(delay, qubits, builder)

    def add_qreg(self, reg_name, reg_length, context: QasmContext, builder):
        self._add_qreg(reg_name, reg_length, context, builder)

    def add_creg(self, reg_name, reg_length, context):
        self._add_creg(reg_name, reg_length, context)

    def add_measure(self, qubits, bits, builder):
        self._add_measure(qubits, bits, builder)

    def add_unitary(
        self,
        theta,
        phi,
        _lambda,
        qubit_or_register: List[Union[Qubit, QubitRegister]],
        builder,
    ):
        self._add_unitary(theta, phi, _lambda, qubit_or_register, builder)

    def add_cnot(self, control_qbs, target_qbs, builder):
        self._add_cnot(control_qbs, target_qbs, builder)

    def add_reset(self, qubits, builder):
        self._add_reset(qubits, builder)

    def add_if(self, left, right, if_body, context, builder):
        self._add_if(left, right, if_body, context, builder)

    def add_ecr(self, qubits, builder):
        self._add_ecr(qubits, builder)


def get_frame_mappings(model: QuantumHardwareModel):
    """
    Generate the names for frames we allow in open pulse 'extern' statements.
    Returns a dictionary mapping name->pulse channel.
    """
    frames = {}
    for qubit in model.qubits:
        for pulse_channel in qubit.get_all_channels():
            frame_pattern = pulse_channel.id.replace(".", "_").lower()
            frames[frame_pattern] = pulse_channel

    return frames


def extern_port_name(physical_channel):
    """Generate open pulse port name for this physical channel."""
    match = re.search("[0-9]+", physical_channel.id)
    index = None
    if match is not None:
        start, end = match.regs[0]
        index = int(physical_channel.id[start:end])

    if index is None:
        raise ValueError(f"Port ID for {str(physical_channel)} unable to be evaluated.")

    return f"channel_{index}"


def get_port_mappings(model: QuantumHardwareModel):
    """
    Generate the names for ports we allow in open pulse 'extern' statements.
    Returns a dictionary mapping name->physical channel.
    """
    ports = {}
    for physical_channel in model.physical_channels.values():
        name = extern_port_name(physical_channel)
        ports[name] = physical_channel

    return ports


class UntargetedPulse:
    """Pulse that currently has no device to send it down."""

    def __init__(self, pulse_class: type, *args, **kwargs):
        self._ref_instance: Union[CustomPulse, Pulse] = pulse_class(
            None, *args, ignore_channel_scale=True, **kwargs
        )
        self._built = False

    @property
    def ref_instance(self):
        # This defers the deep copy to only if an UntargedPulse is accessed after it has been
        # already built.
        if self._built:
            self._ref_instance = deepcopy(self._ref_instance)
            self._ref_instance.quantum_targets = []
            self._built = False

        return self._ref_instance

    def build_with_target(self, channel: PulseChannel):
        pulse = self.ref_instance
        pulse.quantum_targets.append(channel)
        self._built = True
        return pulse

    def __repr__(self):
        return f"Partial instance of {type(self._ref_instance).__name__}"


class Qasm3Parser(Interpreter, AbstractQASMParser):
    lark_parser = _create_lark_parser()

    def __init__(self):
        super().__init__()
        self.builder: Optional[InstructionBuilder] = None
        self._general_context: Optional[LarkOpenPulseContext] = None
        self._calibration_context: Optional[LarkOpenPulseContext] = None
        self._current_context: Optional[LarkOpenPulseContext] = None
        self._q2_patcher = LarkPatchingParser()
        self._port_mappings: Dict[str, PhysicalChannel] = dict()
        self._frame_mappings: Dict[str, PulseChannel] = dict()
        self._cached_parses: Dict[int, Any] = dict()

        self._has_qasm_version = False
        self._has_calibration_version = False
        self._has_open_pulse = False

    def parser_language(self) -> Languages:
        return Languages.Qasm3

    def _fetch_or_parse(self, qasm_str: str):
        # If we've seen this file before
        qasm_id = hash(qasm_str)
        if (cached_value := self._cached_parses.get(qasm_id, None)) is not None:
            return cached_value

        try:
            program = self.lark_parser.parse(qasm_str)
        except UnexpectedCharacters as e:
            invalid_string = e._context.strip(" ^\t\n\r")
            raise ValueError(f"Invalid QASM 3 syntax: '{invalid_string}'.")

        self._cached_parses[qasm_id] = program
        return program

    def _reset_and_return(self) -> InstructionBuilder:
        builder = self.builder
        self.builder = None
        self._general_context = None
        self._calibration_context = None
        self._current_context = None
        self._port_mappings = dict()
        self._frame_mappings = dict()
        self._has_calibration_version = False
        self._has_qasm_version = False
        self._has_open_pulse = False
        return builder

    def walk_node(self, node, context: QasmContext, builder, **kwargs):
        self.visit_children(node)

    def initalize(self, builder: InstructionBuilder):
        self.builder = builder

        # Both contexts share global state except for variables.
        self._general_context = self._q2_patcher.load_default_gates(self.builder)
        self._calibration_context = LarkOpenPulseContext(
            registers=self._general_context.registers,
            gates=self._general_context.gates,
            cali_methods=self._general_context.calibration_methods,
        )
        self._current_context = self._general_context
        self._frame_mappings = get_frame_mappings(builder.model)
        self._port_mappings = get_port_mappings(builder.model)

    def get_waveform_samples(self, wf: UntargetedPulse):
        if wf.ref_instance is CustomPulse:
            samples = wf.ref_instance.samples
            # TODO: Can be a normal list of complex too, doesn't have to be numpy.
            if not isinstance(samples, array):
                raise TypeError("should be complex array")
            return samples
        else:
            waveform = wf.ref_instance
            # TODO: how do we do this arbitarily?
            dt = 0.5e-9
            samples = int(waveform.width / dt)
            midway_time = waveform.width / 2

            t = linspace(-midway_time, midway_time, samples)
            return evaluate_shape(waveform, t)

    def _perform_signal_processing(self, name, args):
        if name == "mix":
            wf1, wf2 = args
            # TODO: just make getwfsamp take args
            samples1, samples2 = [self.get_waveform_samples(w) for w in (wf1, wf2)]
            output_length, pulse_length = (
                max(len(samples1), len(samples2)),
                min(len(samples1), len(samples2)),
            )
            output = append(
                array([1] * pulse_length, dtype=complex),
                array([0] * (output_length - pulse_length), dtype=complex),
            )
            for wave in (samples1, samples2):
                for i, val in enumerate(wave):
                    output[i] *= val

            return UntargetedPulse(CustomPulse, output)

        elif name == "sum":
            wf1, wf2 = args
            # TODO: just make getwfsamp take args
            samples1, samples2 = [self.get_waveform_samples(w) for w in (wf1, wf2)]
            pulse_length = max(len(samples1), len(samples2))
            output = array([0] * pulse_length, dtype=complex)
            for wave in (samples1, samples2):
                for i, val in enumerate(wave):
                    output[i] += val
            return UntargetedPulse(CustomPulse, output)

        elif name == "phase_shift":
            wf1: UntargetedPulse
            wf1, shift = args
            exp_shift = exp(1j * shift)
            if isinstance(wf1.ref_instance, CustomPulse):
                wf1.ref_instance.samples = [
                    exp_shift * val for val in wf1.ref_instance.samples
                ]
            else:
                wf1.ref_instance.phase += shift
            return wf1

        elif name == "scale":
            wf1, scale = args
            if wf1.ref_instance is CustomPulse:
                wf1.ref_instance.samples = [
                    scale * val for val in wf1.ref_instance.samples
                ]
            else:
                wf1.ref_instance.scale_factor *= scale
            return wf1

        return None

    def _attempt_declaration(self, var: Variable):
        if var.name in self._current_context.variables:
            raise ValueError(f"Can't redeclare variable {var.name}")
        self._current_context.variables[var.name] = var

    def transform_to_value(self, child_tree, walk_variable=True, return_variable=False):
        if isinstance(child_tree, List):
            return [
                self.transform_to_value(val, walk_variable, return_variable)
                for val in child_tree
            ]

        if not isinstance(child_tree, (Tree, Token)):
            return child_tree

        # TODO: For now it's fine, but want to change all visitor methods to return
        #   appropriate values and chain from there, as right now arguments and root
        #   calls are treated differently.
        def _walk_to_single_value(node: Tree):
            if not isinstance(node, Tree):
                return node, None

            if (
                any([isinstance(node, Token) for node in node.children])
                or len(node.children) > 1
            ):
                if len(node.children) == 1:
                    return node.children[0], node.data
                return node, node.data
            else:
                return _walk_to_single_value(node.children[0])

        node, data = _walk_to_single_value(child_tree)
        if isinstance(node, Tree):
            if data == "real_number":
                op, value = self.transform_to_value(node.children)
                if op == "-":
                    return -value
                elif op == "+":
                    return +value
            elif data == "unary_expression":
                op, value = self.transform_to_value(node.children)
                if op == "-":
                    return -value
                elif op == "~":
                    return ~value
                elif op == "!":
                    return not value
            elif data == "index_identifier":
                registers = self.transform_to_value(node.children[0])
                if isinstance(registers, BitRegister):
                    reg_index = self.transform_to_value(node.children[1])
                    return next(
                        (val for val in registers.bits if val.index == reg_index), None
                    )

                if isinstance(registers, QubitRegister):
                    reg_index = self.transform_to_value(node.children[1])
<<<<<<< HEAD
                    if len(qubits:= registers.qubits) > reg_index:
=======
                    if len(qubits := registers.qubits) > reg_index:
>>>>>>> ed2ab998
                        return qubits[reg_index]
                    return None

            if data == "additive_expression":
<<<<<<< HEAD
                return self.transform_to_value(
                    node.children[0]
                ) + self.transform_to_value(node.children[2])

            elif data == "subtraction_expression":
                return self.transform_to_value(
                    node.children[0]
                ) - self.transform_to_value(node.children[2])

            elif data == "division_expression":
                return self.transform_to_value(
                    node.children[0]
                ) / self.transform_to_value(node.children[2])

            elif data == "multiplicative_expression":
                return self.transform_to_value(
                    node.children[0]
                ) * self.transform_to_value(node.children[2])

            elif data == "complex_number":
                return complex(
                    "".join(
                        [str(self.transform_to_value(val)) for val in node.children]
                    )
=======
                return self.transform_to_value(node.children[0]) + self.transform_to_value(
                    node.children[2]
                )

            elif data == "subtraction_expression":
                return self.transform_to_value(node.children[0]) - self.transform_to_value(
                    node.children[2]
                )

            elif data == "division_expression":
                return self.transform_to_value(node.children[0]) / self.transform_to_value(
                    node.children[2]
                )

            elif data == "multiplicative_expression":
                return self.transform_to_value(node.children[0]) * self.transform_to_value(
                    node.children[2]
                )

            elif data == "complex_number":
                return complex(
                    "".join([str(self.transform_to_value(val)) for val in node.children])
>>>>>>> ed2ab998
                )

            elif data == "timing_literal":
                value = self.transform_to_value(node.children[0])
                unit = self.transform_to_value(node.children[1])
                # TODO: [JF] Work out what DT is meant to be here.
                if unit == "dt":
                    # DT hardcoded at .5ns
                    return value / 2000000000
                elif unit == "ns":
                    return value / 1000000000
                elif unit == "us" or unit == "µs":
                    return value / 1000000
                elif unit == "ms":
                    return value / 1000
                elif unit == "s":
                    return value

            elif data == "extern_or_subroutine_call":
                return self.visit(node)

            # Return tuple of 'type' and 'name' if we're a classical argument.
            elif data == "classical_argument":
                results = [
                    self.transform_to_value(val, walk_variable, return_variable)
                    for val in node.children
                ]
                if len(results) == 1:
                    return None, results[0]

                return tuple(results)

            return [
                self.transform_to_value(val, walk_variable, return_variable)
                for val in node.children
            ]

        node: Token
        if data == "imag_number":
            return complex(0, float(node.value))
        elif node.type == "FLOAT_LITERAL":
            return float(node.value)
        elif node.type == "DECIMAL_INTEGER_LITERAL":
            return int(node.value)
        elif node.type == "CONSTANT":
            if node.value in ("pi", "π"):
                return math.pi
            elif node.value in ("tau", "𝜏"):
                return math.tau
            elif node.value in ("euler", "ℇ"):
                return math.e
        elif node.type == "IDENTIFIER":
            # $num just means get qubit at that index
            id_value: str = node.value
            if id_value.startswith("$"):
                return self.builder.model.get_qubit(int(id_value.strip("$")))

            qubits = self._current_context.registers.quantum.get(id_value, None)
            if qubits is not None:
                return qubits

            bits = self._current_context.registers.classic.get(id_value, None)
            if bits is not None:
                return bits

            def _walk_variables(var_id, guard: Set[str] = None):
                if guard is None:
                    guard = set()
                variable = self._current_context.variables.get(var_id, None)
                if variable is not None:
                    if walk_variable:
                        if isinstance(variable.value, Variable):
                            if var_id not in guard:
                                guard.add(var_id)
                                return _walk_variables(variable.name, guard)

                        return variable if return_variable else variable.value
                return var_id

            return _walk_variables(id_value)

        # If we have encompassing quotes just strip them as we're already a string.
        node_value = node.value
        if node_value.count('"') == 2:
            node_value = node_value.lstrip('"')
            node_value = node_value.rstrip('"')

        return node_value

    def version(self, tree: Tree):
        version_number = self.transform_to_value(tree)
        if version_number != 3:
            raise ValueError("OpenQASM version has to be 3.")
        self._has_qasm_version = True

    def calibration_grammar_declaration(self, tree: Tree):
        version_number = self.transform_to_value(tree)[1]
        if version_number != "openpulse":
            raise ValueError("Calibration grammar has to be openpulse.")
        self._has_calibration_version = True

    def frame_definition(self, tree: Tree):
        name = self.transform_to_value(tree.children[1])
        args = self.transform_to_value(tree.children[4])
        port = args[0]
        frequency = (
            self._get_frequency(args[1][0]) if isinstance(args[1], list) else args[1]
        )
        phase = 0.0 if len(args) <= 2 else args[2]

        if isinstance(port, PulseChannel):
            port = port.physical_channel
        elif not isinstance(port, PhysicalChannel):
            raise TypeError(
                f"Cannot create new frame from variable '{name}'. "
                "Must be either type Port or Frame."
            )

        pulse_channel = PulseChannel.build(name, port, frequency, is_temporary=True)
        self.builder.phase_shift(pulse_channel, phase)

        self._attempt_declaration(Variable(name, PulseChannel, pulse_channel))

    def waveform_definition(self, tree: Tree):
        if len(tree.children) == 4:
            assigned_variable = self.transform_to_value(tree.children[1])
            intrinsic_name = None
        elif len(tree.children) == 5:
            assigned_variable = self.transform_to_value(tree.children[1])
            intrinsic_name = self.transform_to_value(tree.children[3])
        else:
            raise ValueError("Unknown waveform definition.")

        _empty = tuple()

        def _validate_waveform_args(
            *,
            width=_empty,
            amp=_empty,
            beta=_empty,
            zero_at_edges=_empty,
            rise=_empty,
            std_dev=_empty,
            frequency=_empty,
            phase=_empty,
            square_width=_empty,
            drag=_empty,
        ):
            if width is not _empty and not isinstance(width, float):
                raise TypeError(
                    f"Width '{str(width)}' used in {intrinsic_name} is not a float."
                )
            if drag is not _empty and not isinstance(drag, float):
<<<<<<< HEAD
                raise ValueError(
                    f"Drag '{str(width)}' used in {intrinsic_name} is not a float."
=======
                raise TypeError(
                    f"Drag '{str(drag)}' used in {intrinsic_name} is not a float."
>>>>>>> ed2ab998
                )
            if amp is not _empty and not isinstance(amp, Number):
                raise TypeError(
                    f"Amp '{str(amp)}' used in {intrinsic_name} is not a float."
                )
            if beta is not _empty and not isinstance(beta, float):
                raise TypeError(
                    f"Beta '{str(beta)}' used in {intrinsic_name} is not a float."
                )
            if zero_at_edges is not _empty and not isinstance(zero_at_edges, bool):
                raise TypeError(
                    f"Zero at edges '{str(zero_at_edges)}' used in {intrinsic_name} "
                    "is not a bool."
                )
            if rise is not _empty and not isinstance(rise, float):
                raise TypeError(
                    f"Rise '{str(rise)}' used in {intrinsic_name} is not a float."
                )
            if std_dev is not _empty and not isinstance(std_dev, (float, int)):
                raise TypeError(
                    f"Standard deviation '{str(std_dev)}' used in {intrinsic_name} "
                    "is not a float."
                )
            if frequency is not _empty and not isinstance(frequency, float):
                raise TypeError(
                    f"Frequency '{str(frequency)}' used in {intrinsic_name} "
                    "is not a float."
                )
            if phase is not _empty and not isinstance(phase, float):
                raise TypeError(
                    f"Phase '{str(phase)}' used in {intrinsic_name} is not a float."
                )
            if square_width is not _empty and not isinstance(square_width, float):
                raise TypeError(
                    f"Square width '{str(square_width)}' used in {intrinsic_name} "
                    "is not a float."
                )

        def _validate_arg_length(arg_tree, *lengths):
            """As results length is dynamic, centralize validation and messages."""
            lengths = set(lengths)
            args = self.transform_to_value(arg_tree)
            is_iterable = isinstance(args, (tuple, list))
            arg_length = len(args) if is_iterable else 1
            if (is_iterable and arg_length not in lengths) or (
                not is_iterable and 1 not in lengths
            ):
                raise ValueError(
                    f"Waveform '{intrinsic_name}' has incorrect number of arguments. "
                    f"Needs {','.join([str(val) for val in lengths])}, "
                    f"has {arg_length}."
                )
            return args + ([None] * (max(lengths) - arg_length))

        def handle_zero_at_edges(zae):
            # TODO: should probably be handled in grammar better than this
            if zae == "true":
                return True
            elif zae is None or zae == "false":
                return False
            else:
                raise ValueError(
                    f"Zero at edges is either non-specified, [[true]] or [[false]] Cannot take value [[{zae}]]"
                )

        def handle_amp(amp):
            """
            Extern users have 1 as arbitrary max amp.
            Internally however, amp > 0.85 gives rise to undefineded non-linear behaviour on the hardware.
            """
            if abs(amp) > 1:
                raise ValueError(
                    f"Amplitude must be no greater than 1, amp given: [[{amp}]]."
                )
            return amp * 0.85

        if intrinsic_name is None:
            # This is a flat array of pulse values.
            array_contents = self.transform_to_value(tree.children[3])
            waveform = UntargetedPulse(CustomPulse, array_contents)

        # TODO: implement non intrinsic waveforms.
        elif intrinsic_name == "constant":
            width, amp = _validate_arg_length(tree.children[4], 2)
<<<<<<< HEAD
=======
            amp = handle_amp(amp)
>>>>>>> ed2ab998
            _validate_waveform_args(width=width, amp=amp)
            waveform = UntargetedPulse(Pulse, PulseShapeType.SQUARE, width, amp=amp)

        elif intrinsic_name == "rounded_square":
            width, std_dev, rise_time, amp = _validate_arg_length(tree.children[4], 4)
<<<<<<< HEAD
            _validate_waveform_args(
                width=width, std_dev=std_dev, amp=amp, rise=rise_time
            )
            waveform = UntargetedPulse(
                Pulse,
                PulseShapeType.ROUNDED_SQUARE,
                width,
                std_dev=std_dev,
                amp=amp,
                rise=rise_time,
            )

        elif intrinsic_name == "drag":
            amp, width, std_dev, beta, zero_at_edges = _validate_arg_length(
                tree.children[4], 4, 5
            )
            zero_at_edges = 0 if not zero_at_edges else 1
=======
            amp = handle_amp(amp)
            _validate_waveform_args(width=width, std_dev=std_dev, amp=amp, rise=rise_time)
            waveform = UntargetedPulse(
                Pulse,
                PulseShapeType.ROUNDED_SQUARE,
                width,
                std_dev=std_dev,
                amp=amp,
                rise=rise_time,
            )
        elif intrinsic_name == "drag":
            amp, width, std_dev, beta, zero_at_edges = _validate_arg_length(
                tree.children[4], 4, 5
            )
            amp = handle_amp(amp)
            zero_at_edges = handle_zero_at_edges(zero_at_edges)
>>>>>>> ed2ab998
            _validate_waveform_args(
                width=width,
                amp=amp,
                beta=beta,
                zero_at_edges=zero_at_edges,
                std_dev=std_dev,
            )
            waveform = UntargetedPulse(
                Pulse,
                PulseShapeType.GAUSSIAN,
                width=width,
                amp=amp,
                zero_at_edges=zero_at_edges,
<<<<<<< HEAD
                beta=beta,
=======
                drag=beta,
>>>>>>> ed2ab998
                std_dev=std_dev,
            )

        elif intrinsic_name == "gaussian":
<<<<<<< HEAD
            amp, width, std_dev = _validate_arg_length(tree.children[4], 3)
=======
            amp, width, std_dev, zero_at_edges = _validate_arg_length(
                tree.children[4], 3, 4
            )
            amp = handle_amp(amp)
            zero_at_edges = handle_zero_at_edges(zero_at_edges)
>>>>>>> ed2ab998
            _validate_waveform_args(width=width, amp=amp, std_dev=std_dev)
            waveform = UntargetedPulse(
                Pulse,
                PulseShapeType.GAUSSIAN,
                width=width,
                amp=amp,
                std_dev=std_dev,
<<<<<<< HEAD
            )

        elif intrinsic_name == "gaussian_zero_edge":
            amp, width, std_dev, zero_at_edges = _validate_arg_length(
                tree.children[4], 4
            )
            zero_at_edges = 0 if not zero_at_edges else 1
=======
                zero_at_edges=zero_at_edges,
            )

        elif intrinsic_name == "gaussian_zero_edge":
            amp, width, std_dev, zero_at_edges = _validate_arg_length(tree.children[4], 4)
            amp = handle_amp(amp)
            zero_at_edges = handle_zero_at_edges(zero_at_edges)
>>>>>>> ed2ab998
            _validate_waveform_args(
                width=width, amp=amp, zero_at_edges=zero_at_edges, std_dev=std_dev
            )
            waveform = UntargetedPulse(
                Pulse,
                PulseShapeType.GAUSSIAN,
                width=width,
                amp=amp,
                zero_at_edges=zero_at_edges,
                std_dev=std_dev,
<<<<<<< HEAD
            )

        elif intrinsic_name == "sech":
            amp, width, std_dev = _validate_arg_length(tree.children[4], 3)
            waveform = UntargetedPulse(
                Pulse, PulseShapeType.SECH, width=width, amp=amp, std_dev=std_dev
            )

        elif intrinsic_name == "gaussian_square":
            amp, width, square_width, std_dev = _validate_arg_length(
                tree.children[4], 4
            )
            _validate_waveform_args(
                width=width, amp=amp, square_width=square_width, std_dev=std_dev
            )
            raise ValueError("Gaussian square waveform currently not supported.")

        elif intrinsic_name == "sine":
            amp, width, frequency, phase = _validate_arg_length(tree.children[4], 4)
            _validate_waveform_args(
                width=width, amp=amp, frequency=frequency, phase=phase
            )
=======
            )

        elif intrinsic_name == "sech":
            amp, width, std_dev = _validate_arg_length(tree.children[4], 3)
            amp = handle_amp(amp)
            waveform = UntargetedPulse(
                Pulse, PulseShapeType.SECH, width=width, amp=amp, std_dev=std_dev
            )

        elif intrinsic_name == "gaussian_square":
            amp, width, square_width, std_dev = _validate_arg_length(tree.children[4], 4)
            amp = handle_amp(amp)
            _validate_waveform_args(
                width=width, amp=amp, square_width=square_width, std_dev=std_dev
            )
            waveform = UntargetedPulse(
                Pulse,
                PulseShapeType.GAUSSIAN_SQUARE,
                width=width,
                amp=amp,
                square_width=square_width,
                std_dev=std_dev,
            )

        elif intrinsic_name == "sine":
            amp, width, frequency, phase = _validate_arg_length(tree.children[4], 4)
            amp = handle_amp(amp)
            _validate_waveform_args(width=width, amp=amp, frequency=frequency, phase=phase)
>>>>>>> ed2ab998
            waveform = UntargetedPulse(
                Pulse,
                PulseShapeType.SIN,
                amp=amp,
                width=width,
                frequency=frequency,
                phase=phase,
            )

        elif intrinsic_name == "gaussian_rise":
            amp, width, rise, drag, phase = _validate_arg_length(tree.children[4], 5)
<<<<<<< HEAD
            _validate_waveform_args(
                width=width, rise=rise, amp=amp, drag=drag, phase=phase
            )
=======
            _validate_waveform_args(width=width, rise=rise, amp=amp, drag=drag, phase=phase)
>>>>>>> ed2ab998
            waveform = UntargetedPulse(
                Pulse,
                PulseShapeType.GAUSSIAN,
                amp=amp,
                width=width,
                rise=rise,
                drag=drag,
                phase=phase,
            )

        elif intrinsic_name == "soft_square_rise":
            amp, width, rise, drag, phase = _validate_arg_length(tree.children[4], 5)
<<<<<<< HEAD
            _validate_waveform_args(
                width=width, rise=rise, amp=amp, drag=drag, phase=phase
            )
=======
            _validate_waveform_args(width=width, rise=rise, amp=amp, drag=drag, phase=phase)
>>>>>>> ed2ab998
            waveform = UntargetedPulse(
                Pulse,
                PulseShapeType.SOFT_SQUARE,
                amp=amp,
                width=width,
                rise=rise,
                drag=drag,
                phase=phase,
            )

        # Intrinsic waveform shapes
        elif (internal_waveform := get_waveform_type(intrinsic_name)) is not None:
            width, amp = _validate_arg_length(tree.children[4], 2)
            amp = handle_amp(amp)
            _validate_waveform_args(width=width, amp=amp)
            waveform = UntargetedPulse(internal_waveform, width, amp)
        else:
            raise ValueError(f"Unknown waveform {intrinsic_name}.")

        self._attempt_declaration(
            Variable(assigned_variable, UntargetedPulse, waveform)
        )

    def timing_instruction(self, tree: Tree):
        """This is actually a delay instruction."""
        delay_time, target = self.transform_to_value(tree)
        self.builder.delay(target, delay_time)

    def quantum_measurement_assignment_statement(self, tree: Tree):
        args = self.transform_to_value(tree)
        if len(args) == 2:
            qubits = args[0]
            bits = args[1]
        else:
            bits = args[0]
            qubits = args[2]

        if not isinstance(bits, List):
            bits = [bits]

        if not isinstance(qubits, List):
            qubits = [qubits]

        # If the measure for this particular qubit has been overriden the functionality
        # is distinctly different.
        if self._has_defcal_override("measure", qubits):
            results = self._call_gate("measure", qubits)
            if results is not None:
                results = results if isinstance(results, List) else [results]
                if len(bits) != len(results):
                    raise ValueError("Can't flatten overriden measure into assignment.")

                bit: CregIndexValue
                for bit, result in zip(bits, results):
                    bit.value = result
        else:
            self._q2_patcher.add_measure(qubits, bits, self.builder)

    def _has_defcal_override(
        self,
        name: str,
        qubits: List[Qubit],
        argument_values: Optional[List[Any]] = None,
    ):
        """
        Returns whether this gate has been overriden, either in a generic
        or qubit-specific manner.
        """
        argument_values = argument_values or []
        qubits = qubits if isinstance(qubits, List) else [qubits]
        qubit_specific_name = self._create_qb_specific_gate_suffix(name, qubits)

        is_calibration = name in self._current_context.calibration_methods
<<<<<<< HEAD
        is_qubit_specific = (
            qubit_specific_name in self._current_context.calibration_methods
        )
=======
        is_qubit_specific = qubit_specific_name in self._current_context.calibration_methods
>>>>>>> ed2ab998
        is_list_expr = (
            self.generate_expr_list_defcal_name(name, argument_values)
            in self._current_context.calibration_methods
        )

        return is_calibration or is_qubit_specific or is_list_expr

    def generate_expr_list_defcal_name(self, name, expr_list):
        if not isinstance(expr_list, list):
            expr_list = [expr_list]
        return name + "_" + "_".join([str(i) for i in expr_list])

    def _call_gate(self, name, method_args, throw_on_missing=True):
        qubits, others = [], []

        def _strip_qubits(value):
            if isinstance(value, List):
                for val in value:
                    _strip_qubits(val)
            else:
                if isinstance(value, (Qubit, QubitRegister)):
                    qubits.append(value)
                else:
                    others.append(value)

        _strip_qubits(method_args)

        gate_def = self._current_context.gates.get(name, None)
        cal_def = self._current_context.calibration_methods.get(name, None)
        new_name = self.generate_expr_list_defcal_name(name, others)
        expr_list = False
        cal_def_new = self._current_context.calibration_methods.get(new_name, None)
        cal_def = cal_def_new or cal_def
        if cal_def_new is not None:
            expr_list = True

        qb_specific_cal_def = self._current_context.calibration_methods.get(
            self._create_qb_specific_gate_suffix(name, qubits), None
        )

        qb_specific_cal_def_expr_list = self._current_context.calibration_methods.get(
            self._create_qb_specific_gate_suffix(new_name, qubits), None
        )

        # Functionally the methods are processed the same, but the qb-specific override
        # takes precedence.
        if qb_specific_cal_def is not None:
            cal_def = qb_specific_cal_def

        if qb_specific_cal_def_expr_list is not None:
            expr_list = True
            cal_def = qb_specific_cal_def_expr_list

        if name in ("cnot", "CNOT"):
            self._q2_patcher.add_cnot(qubits[0], qubits[1], self.builder)
        elif name in ("u", "U"):
            # TODO: Untested as not in grammar.
            self._q2_patcher.add_unitary(
                others[0], others[1], others[2], qubits, self.builder
            )
        elif name in ("ecr", "ECR"):
            self._q2_patcher.add_ecr(qubits, self.builder)

        # Prioritize calibration definitions here if people override the base functions.
        # We also don't care about qubit scoping and restrictions.
        elif cal_def is not None:
            # Implied 'barrier' between defcals. To make things simple just assume that
            # everything in the defcal focuses on the qubits coming in.
            self.builder.synchronize(qubits)
            existing_context = self._current_context
            self._current_context = LarkOpenPulseContext(
                self._general_context.registers,
                self._general_context.gates,
                dict(self._calibration_context.variables),
                self._general_context.calibration_methods,
            )

            arg_mappings, qubit_mappings, body = cal_def
            if not expr_list:
                # Strip off the type as we have no need for it here.
                # No type given if an expression list
                arg_mappings = [name for type_, name in arg_mappings]

            if not isinstance(arg_mappings, List):
                arg_mappings = [arg_mappings]

            if not isinstance(qubit_mappings, List):
                qubit_mappings = [qubit_mappings]

            if len(arg_mappings) != len(others):
                raise ValueError(
                    f"Call to '{name}' needs {len(arg_mappings)} arguments. "
                    f"Has {len(others)}."
                )

            for arg_name, value in zip(arg_mappings, others):
                self._attempt_declaration(Variable(arg_name, type(value), value))

            for qb_name, value in zip(qubit_mappings, qubits):
                # If we resolved to a qubit already, we're a physical qubit.
                if isinstance(qb_name, (QubitRegister, Qubit)):
                    continue

                self._attempt_declaration(Variable(qb_name, type(value), value))

            cali_results = self.visit_children(body)
            self._current_context = existing_context

            # We imply that the final returned value is the 'return' from the
            # calibration block.
            # If people want to return something distinct, use a return.
            ret_value = cali_results[-1]
            return ret_value

        elif gate_def is not None:
            # Our wrapper exposes any fields required and we override the argument
            # gathering.
            wrapper = QasmMethodWrapper(gate_def, qubits, others)
            self._q2_patcher.process_gate(wrapper, self._current_context, self.builder)
        elif throw_on_missing:
            raise ValueError(
                f"Can't find gate implementation for '{name}' with supplied arguments."
            )

    def quantum_gate_call(self, tree: Tree):
        args = self.transform_to_value(tree)
        name = args[0]
        method_args = args[1:]
        self._call_gate(name, method_args)

    def quantum_reset(self, tree: Tree):
        qubits = self.transform_to_value(tree)
        self.builder.reset(qubits)

    def quantum_barrier(self, tree: Tree):
        args = self.transform_to_value(tree)
        self.builder.synchronize(args)

    def quantum_measurement(self, tree: Tree):
        """Throwaway measurement that doesn't store results into any variable."""
        qubits = self.transform_to_value(tree)

        if self._has_defcal_override("measure", qubits):
            self._call_gate("measure", qubits)
        else:
            self.builder.measure_single_shot_z(qubits)

    def return_statement(self, tree: Tree):
        variable = self.transform_to_value(tree, walk_variable=False)

        # Expressions return variables directly, so no need for lookup.
        if not isinstance(variable, Variable):
            if isinstance(variable, str):
                var_name = variable
                if (
                    variable := self._current_context.variables.get(var_name, None)
                ) is None:
                    raise ValueError(f"Can't return {var_name} as it doesn't exist.")
            else:
                variable = Variable.with_random_name(
                    self.builder.existing_names, type(variable), variable
                )
                self._attempt_declaration(variable)

        return variable

    # Timed box, not used right now.
    def timing_box(self, tree: Tree):
        pass

    def quantum_declaration(self, tree: Tree):
        args = self.transform_to_value(tree)
        if isinstance(args, str):
            length = 1
            variable = args
        else:
            # If you're using the soon-to-be-depreciated qreg,
            # arguments are switched.
            if isinstance(args[0], str):
                length = args[1]
                variable = args[0]
            else:
                length = args[0]
                variable = args[1]

        self._q2_patcher.add_qreg(variable, length, self._current_context, self.builder)

    def bit_declaration_statement(self, tree: Tree):
        args = self.transform_to_value(tree)
        if isinstance(args, str):
            length = 1
            variable = args
        else:
            # If you're using the soon-to-be-depreciated creg,
            # arguments are switched.
            if isinstance(args[0], str):
                length = args[1]
                variable = args[0]
            else:
                length = args[0]
                variable = args[1]

        self._q2_patcher.add_creg(variable, length, self._current_context)

    def complex_declaration_statement(self, tree: Tree):
        comp_type, name = self.transform_to_value(tree)

        # TODO: Unused right now, see if it makes any difference.
        subtype = comp_type[1]
        self._attempt_declaration(Variable(name, complex))

    def _create_qb_specific_gate_suffix(self, name, target_qubits):
        return f"{name}[{','.join([str(qb) for qb in target_qubits])}]"

    def calibration_definition(self, tree: Tree):
        self._has_open_pulse = True
        gate_name: str = self.transform_to_value(tree.children[1])
        is_expr_list = False
        if len(tree.children) == 4:
            classic_args = []
            target_qubits = self.transform_to_value(
                tree.children[2], walk_variable=False
            )
            body = tree.children[3]
        else:
            is_expr_list = tree.children[2].children[0].data == "expression_list"
            classic_args = self.transform_to_value(
                tree.children[2], walk_variable=False
            )
            target_qubits = self.transform_to_value(
                tree.children[3], walk_variable=False
            )
            body = tree.children[4]

        if not isinstance(target_qubits, list):
            target_qubits = [target_qubits]

        if not isinstance(classic_args, list):
            classic_args = [classic_args]

        if is_expr_list:
            gate_name = self.generate_expr_list_defcal_name(gate_name, classic_args)

        if all(isinstance(val, (Qubit, QubitRegister)) for val in target_qubits):
            gate_name = self._create_qb_specific_gate_suffix(gate_name, target_qubits)
        self._current_context.calibration_methods[gate_name] = (
            classic_args,
            target_qubits,
            body,
        )

    def gate_definition(self, tree: Tree):
        gate_name: str = self.transform_to_value(tree.children[0])
        if len(tree.children) == 3:
            classic_args = []
            target_qubits = self.transform_to_value(
                tree.children[1], walk_variable=False
            )
            body = tree.children[2]
        else:
            classic_args = self.transform_to_value(
                tree.children[1], walk_variable=False
            )
            target_qubits = self.transform_to_value(
                tree.children[2], walk_variable=False
            )
            body = tree.children[3]

        if not isinstance(target_qubits, list):
            target_qubits = [target_qubits]
        if all(isinstance(val, (Qubit, QubitRegister)) for val in target_qubits):
            gate_name = self._create_qb_specific_gate_suffix(gate_name, target_qubits)

        # Not technically a calibration method, but the way to call is the same.
        self._current_context.calibration_methods[gate_name] = (
            classic_args,
            target_qubits,
            body,
        )

    def _get_phase(self, channel: PulseChannel):
        phase = 0
        for inst in self.builder.instructions:
            if isinstance(inst, PhaseShift) and channel == inst.channel:
                phase += inst.phase
            elif isinstance(inst, PhaseReset) and channel in inst.quantum_targets:
                phase = 0
        return phase

    def _get_frequency(self, channel: PulseChannel):
        frequency = channel.frequency
        for inst in self.builder.instructions:
            if isinstance(inst, FrequencyShift) and inst.channel == channel:
                frequency += inst.frequency
        return frequency

    def _capture_iq_value(
        self, pulse_channel: PulseChannel, time: float, output_variable, filter=None
    ):
        # The acquire integrator mode means that for every acquired resonator response
        # signal within a group of shots, we integrate along the time axis to find the
        # average amplitude of the response. Before averaging, the acquired waveform is
        # down converted. Since the down conversion and mean are performed on the FPGA
        # these post processing operations are removed for executions on live hardware.
        #
        # The returned value for each shot after postprocessing is a complex iq value.
        acquire = Acquire(
            channel=pulse_channel,
            time=time,
            mode=AcquireMode.INTEGRATOR,
            output_variable=output_variable,
            filter=filter,
        )
        self.builder.add(acquire)
        self.builder.post_processing(
            acquire, PostProcessType.DOWN_CONVERT, ProcessAxis.TIME
        )
        self.builder.post_processing(acquire, PostProcessType.MEAN, ProcessAxis.TIME)

        return acquire

    def _validate_channel_args(self, channel, val_type: str, value=None):
        if not isinstance(channel, PulseChannel):
            raise ValueError(f"{str(channel)} is not a valid pulse channel.")

        if value is not None and not isinstance(value, (int, float)):
            raise ValueError(f"{str(value)} is not a valid {val_type}.")

        return channel, value

    def _validate_phase_args(self, channel, phase=None):
        return self._validate_channel_args(channel, "phase", phase)

    def _validate_freq_args(self, channel, frequency=None):
        return self._validate_channel_args(channel, "frequency", frequency)

    def extern_or_subroutine_call(self, tree: Tree):
        name = self.transform_to_value(tree.children[0])
        args = self.transform_to_value(tree.children[1])

        if name in ("mix", "sum", "phase_shift", "scale"):
            return self._perform_signal_processing(name, args)

        elif name == "play":
            ut_pulse: UntargetedPulse = args[1]
            if not isinstance(ut_pulse, UntargetedPulse):
                variable_name = self.transform_to_value(
                    tree.children[1].children[1], walk_variable=False
                )
                raise ValueError(
                    f"Play frame argument {variable_name} hasn't been linked to a " "frame."
                )

            pulse_target = args[0]
            if not isinstance(pulse_target, PulseChannel):
                variable_name = self.transform_to_value(tree.children[1].children[0])
                raise ValueError(
                    f"Play waveform argument {variable_name} doesn't point to a "
                    "waveform."
                )

            self.builder.add(ut_pulse.build_with_target(pulse_target))
        elif name == "shift_phase":
            channel, phase = self._validate_phase_args(args[0], args[1])
            self.builder.add(PhaseShift(channel, phase))
        elif name == "set_phase":
            channel, phase_arg = self._validate_phase_args(args[0], args[1])
            phase = self._get_phase(channel)
            self.builder.add(PhaseShift(channel, phase_arg - phase))
        elif name == "get_phase":
            channel, _ = self._validate_phase_args(args)
            return self._get_phase(channel)
        elif name == "set_frequency":
            channel, freq_arg = self._validate_freq_args(args[0], args[1])
            frequency = self._get_frequency(channel)
            self.builder.add(FrequencyShift(channel, freq_arg - frequency))
        elif name == "get_frequency":
            channel, _ = self._validate_freq_args(args)
            return self._get_frequency(channel)
        elif name == "shift_frequency":
            channel, freq_arg = self._validate_freq_args(args[0], args[1])
            self.builder.add(FrequencyShift(channel, freq_arg))
        elif name == "capture_v0":
            # Not sure what this method should return.
            pass
        elif name == "capture_v1":
            # A capture command that returns an iq value
            variable: Variable = Variable.with_random_name(self.builder.existing_names)
            self._capture_iq_value(
                args[0], args[1], variable.name, args[2] if len(args) > 2 else None
            )

            self._attempt_declaration(variable)
            return variable
        elif name == "capture_v2":
            # A capture command that returns a discriminated bit
            # The first part of this capture is the same as capture_v1 but we take the
            # complex iq value and perform a linear complex to real map which is used to
            # adjust the iq values to a form which can be discriminated into a bit. If
            # the value is positive we return 0, qubit is in ground state, if the value
            # is negative we return 1, qubit is in excited state.
            pulse_channel = args[0]
            variable: Variable = Variable.with_random_name(self.builder.existing_names)

            # TODO: Fill in output_variable
            acquire = self._capture_iq_value(
                pulse_channel,
                args[1],
                variable.name,
                args[2] if len(args) > 2 else None,
<<<<<<< HEAD
            )  # TODO: Fill in output_variable
=======
            )
>>>>>>> ed2ab998
            mean_z_map_args = None
            if len(args) > 3:
                mean_z_map_args = args[3]
            else:
                resonator = pulse_channel.related_resonator
                for qb in self.builder.model.qubits:
                    if qb.measure_device == resonator:
                        mean_z_map_args = qb.mean_z_map_args
                        break
            if mean_z_map_args is None:
<<<<<<< HEAD
                keys = next(
                    key
                    for key, value in self._frame_mappings.items()
                    if value == pulse_channel
=======
                raise ValueError(
                    f"Could not find mean_z_map_args for frame "
                    f"{next(key for key, value in self._frame_mappings.items() if value == pulse_channel)}"
                    f"."
>>>>>>> ed2ab998
                )
            self.builder.post_processing(
                acquire,
                PostProcessType.LINEAR_MAP_COMPLEX_TO_REAL,
                args=mean_z_map_args,
<<<<<<< HEAD
            )
            self.builder.results_processing(
                variable.name, InlineResultsProcessing.Program
=======
>>>>>>> ed2ab998
            )

            self._attempt_declaration(variable)
            return variable
        elif name == "capture_v3":
            # A capture command that returns a raw waveform data
            #
            # The acquire scope mode will average the resonator response signal over all
            # the shots within a group.
            #
            # Unlike the integrator mode, these will not be integrated over time to get
            # an average amplitude but will instead keep the entire waveform, averaging
            # over all the shots. This means you might get unexpected results for
            # greater than 1 shots if you're measuring a qubit in superposition, as the
            # different signal responses from the different measurement results will
            # average out.
            variable: Variable = Variable.with_random_name(
                self.builder.existing_names, CustomPulse
            )
            acquire = Acquire(
                channel=args[0],
                time=args[1],
                mode=AcquireMode.SCOPE,
                output_variable=variable.name,
                filter=args[2] if len(args) > 2 else None,
            )
            self.builder.add(acquire)
            self.builder.post_processing(
                acquire, PostProcessType.MEAN, ProcessAxis.SEQUENCE
            )
            self.builder.post_processing(
                acquire, PostProcessType.DOWN_CONVERT, ProcessAxis.TIME
            )

            self._attempt_declaration(variable)
            return variable
        elif name == "capture_v4":
            # Not relevant to us
            pass
        else:
            raise ValueError(f"Extern {name} not implemented.")

    def extern_frame(self, tree: Tree):
        name = self.transform_to_value(tree, walk_variable=False)
        pulse_channel = self._frame_mappings.get(name, None)
        if pulse_channel is None:
            raise ValueError(f"Could not find extern Frame with name '{name}'.")

        self._attempt_declaration(Variable(name, PulseChannel, pulse_channel))

    def extern_port(self, tree: Tree):
        name = self.transform_to_value(tree, walk_variable=False)
        physical_channel = self._port_mappings.get(name, None)
        if physical_channel is None:
            raise ValueError(f"Could not find extern Port with name '{name}'.")

        self._attempt_declaration(Variable(name, PhysicalChannel, physical_channel))

    def frame_attribute_assignment(self, tree: Tree):
        args = self.transform_to_value(tree)
        pulse_channel = args[0][0]
        if not isinstance(pulse_channel, PulseChannel):
            raise ValueError("Tried to assign to a frame that doesn't exist.")

        field = args[0][1]
        op = args[1]
        value = args[2]
        if field == "phase":
            inst = PhaseShift
            getter = self._get_phase
        elif field == "frequency":
            inst = FrequencyShift
            getter = self._get_frequency
        else:
            raise ValueError(
                f"Attempted to assign to an unknown frame field '{field}'."
            )

        if op == "=":
            current_value = getter(pulse_channel)
            self.builder.add(inst(pulse_channel, value - current_value))
        elif op == "+=":
            self.builder.add(inst(pulse_channel, value))
        elif op == "-=":
            self.builder.add(inst(pulse_channel, -value))
        else:
            raise ValueError(f"Attempted to use an unknown frame operator '{op}'.")

    def assignment(self, tree: Tree):
        name = self.transform_to_value(tree.children[0], walk_variable=False)
        op = self.transform_to_value(tree.children[1])
        value = self.transform_to_value(tree.children[2])

        if op != "=":
            raise ValueError(f"Assignment operator {op} is unsupported.")

        existing = self._current_context.variables.get(name, None)
        if existing is not None:
            existing.value = value
        else:
            self._attempt_declaration(
<<<<<<< HEAD
                value
                if isinstance(value, Variable)
                else Variable(name, type(value), value)
=======
                value if isinstance(value, Variable) else Variable(name, type(value), value)
>>>>>>> ed2ab998
            )

    def cal_block(self, tree: Tree):
        self._has_open_pulse = True
        existing_context = self._current_context
        self._current_context = self._calibration_context
        self.visit_children(tree)
        self._current_context = existing_context

    def parse(self, builder: InstructionBuilder, qasm_str: str):
<<<<<<< HEAD
        self.initalize(builder)
        parsed = self._fetch_or_parse(qasm_str)

        if (qasm_id := hash(qasm_str)) in self._cached_parses:
            del self._cached_parses[qasm_id]

        # If we have a new results format, propagate it.
        self._q2_patcher.results_format = self.results_format

        self.visit(parsed)
        if not self._has_qasm_version:
            raise ValueError("Ambiguous QASM version, need OPENQASM header.")

        if self._has_open_pulse and not self._has_calibration_version:
            raise ValueError("Uses pulse definitions without defcalgrammar header.")

        # If we're purely QASM act like the previous version in regards to results.
        register_keys = self._general_context.registers.classic.keys()
        if any(register_keys):
            for key in register_keys:
                builder.assign(
                    key,
                    [
                        val.value
                        for val in self._general_context.registers.classic[key].bits
                    ],
                )
=======
        with log_duration(
            f"{self.parser_language().name} parsing completed, took {{}} seconds."
        ):
            self.initalize(builder)
            parsed = self._fetch_or_parse(qasm_str)

            if (qasm_id := hash(qasm_str)) in self._cached_parses:
                del self._cached_parses[qasm_id]

            # If we have a new results format, propagate it.
            self._q2_patcher.results_format = self.results_format

            self.visit(parsed)
            if not self._has_qasm_version:
                raise ValueError("Ambiguous QASM version, need OPENQASM header.")

            if self._has_open_pulse and not self._has_calibration_version:
                raise ValueError("Uses pulse definitions without defcalgrammar header.")

            # If we're purely QASM act like the previous version in regards to results.
            register_keys = self._general_context.registers.classic.keys()
            if any(register_keys):
                for key in register_keys:
                    builder.assign(
                        key,
                        [
                            val.value
                            for val in self._general_context.registers.classic[key].bits
                        ],
                    )
>>>>>>> ed2ab998

                builder.returns([key for key in register_keys])

            return self._reset_and_return()<|MERGE_RESOLUTION|>--- conflicted
+++ resolved
@@ -67,11 +67,7 @@
 
 def get_qasm_parser(qasm_str: str):
     """Gets the appropriate QASM parser for the passed-in QASM string."""
-<<<<<<< HEAD
-    parsers = [CloudQasmParser(), Qasm3Parser()]
-=======
     parsers = [DefaultQasm2Parser(), Qasm3Parser()]
->>>>>>> ed2ab998
     attempts = []
     for parser in parsers:
         parse_attempt = parser.can_parse(qasm_str)
@@ -151,9 +147,7 @@
     """
     program = Qasm(None, qasm).parse()
     return [
-        val
-        for val in program.children
-        if isinstance(val, Gate) and val.name == gate_name
+        val for val in program.children if isinstance(val, Gate) and val.name == gate_name
     ][0]
 
 
@@ -205,13 +199,7 @@
         builder,
     ):
         """Unitary in QASM terms is just ``U(...)``."""
-<<<<<<< HEAD
-        qubits = self._expand_to_match_registers(
-            qubit_or_register, flatten_results=True
-        )
-=======
         qubits = self._expand_to_match_registers(qubit_or_register, flatten_results=True)
->>>>>>> ed2ab998
         for qubit in qubits:
             builder.Z(qubit, _lambda).Y(qubit, theta).Z(qubit, phi)
 
@@ -246,25 +234,6 @@
         next_free = 0
         available_indices = [qubit.index for qubit in builder.model.qubits]
 
-<<<<<<< HEAD
-        max_used = (
-                max(
-                    [-1]
-                    + [
-                        qubit.index
-                        for qubit_reg in context.registers.quantum.values()
-                        for qubit in qubit_reg.qubits
-                    ]
-                )
-        )
-        if max_used > -1:
-           next_free = available_indices.index(max_used) + 1
-        index_range = available_indices[next_free:next_free + reg_length]
-        if len(index_range) < reg_length:
-            raise ValueError(
-                "Attempted to allocate more qubits than available."
-            )
-=======
         max_used = max(
             [-1]
             + [
@@ -278,7 +247,6 @@
         index_range = available_indices[next_free : next_free + reg_length]
         if len(index_range) < reg_length:
             raise ValueError("Attempted to allocate more qubits than available.")
->>>>>>> ed2ab998
 
         return index_range
 
@@ -290,9 +258,7 @@
             isinstance(val, (QubitRegister, BitRegister)) for val in values
         )
 
-    def _expand_to_match_registers(
-        self, *args, tuple_return=True, flatten_results=False
-    ):
+    def _expand_to_match_registers(self, *args, tuple_return=True, flatten_results=False):
         """
         Expands and zips registers/non-registers together so they can be processed.
 
@@ -345,23 +311,15 @@
         # Flatten registers out, so they are individual lists holding their bit/qubits
         # for easy zipping.
         args = [
-<<<<<<< HEAD
-            _flatten_registers(val)
-            if self._is_register_target(val)
-            else [_flatten_registers(val)]
-=======
             (
                 _flatten_registers(val)
                 if self._is_register_target(val)
                 else [_flatten_registers(val)]
             )
->>>>>>> ed2ab998
             for val in args
         ]
         max_length = max([len(val) for val in args])
-        results = list(
-            zip(*[val * max_length if len(val) == 1 else val for val in args])
-        )
+        results = list(zip(*[val * max_length if len(val) == 1 else val for val in args]))
         if flatten_results:
             results = [
                 tuple(
@@ -376,9 +334,6 @@
         return [
             (val[0] if len(val) == 1 else tuple(val)) if tuple_return else list(val)
             for val in results
-<<<<<<< HEAD
-        ]
-=======
         ]  # yapf: disable
 
     def __repr__(self):
@@ -398,7 +353,6 @@
 
     def _fetch_or_parse(self, qasm: str):
         pass
->>>>>>> ed2ab998
 
 
 class Qasm2Parser(AbstractQASMParser):
@@ -537,9 +491,7 @@
             register_keys = sorted(register_keys)
 
         for key in register_keys:
-            builder.assign(
-                key, [val.value for val in context.registers.classic[key].bits]
-            )
+            builder.assign(key, [val.value for val in context.registers.classic[key].bits])
 
         builder.returns([key for key in register_keys])
         return builder
@@ -803,19 +755,10 @@
                 + [
                     body_node
                     for node in qasm.children
-<<<<<<< HEAD
-                    if isinstance(node, qasm_ast.Gate)
-                    and node.name not in intrinsic_gates
-                    for body_node in node.body.children
-                ]
-                if isinstance(val, qasm_ast.CustomUnitary)
-                and val.name in intrinsic_gates
-=======
                     if isinstance(node, qasm_ast.Gate) and node.name not in intrinsic_gates
                     for body_node in node.body.children
                 ]
                 if isinstance(val, qasm_ast.CustomUnitary) and val.name in intrinsic_gates
->>>>>>> ed2ab998
             }
 
             invalid_gates = gate_nodes.difference(self.allowed_gates)
@@ -879,9 +822,7 @@
         """Loads the default QASM 2 gates for further processing."""
         context = LarkOpenPulseContext()
         with self._get_qiskit_parser() as parser:
-            program: qasm_ast.Program = parser.parse(
-                LarkPatchingParser.base_include_str
-            )
+            program: qasm_ast.Program = parser.parse(LarkPatchingParser.base_include_str)
             self._walk_program(builder.get_child_builder(), program, context)
 
         return context
@@ -1146,9 +1087,7 @@
         elif name == "scale":
             wf1, scale = args
             if wf1.ref_instance is CustomPulse:
-                wf1.ref_instance.samples = [
-                    scale * val for val in wf1.ref_instance.samples
-                ]
+                wf1.ref_instance.samples = [scale * val for val in wf1.ref_instance.samples]
             else:
                 wf1.ref_instance.scale_factor *= scale
             return wf1
@@ -1213,41 +1152,11 @@
 
                 if isinstance(registers, QubitRegister):
                     reg_index = self.transform_to_value(node.children[1])
-<<<<<<< HEAD
-                    if len(qubits:= registers.qubits) > reg_index:
-=======
                     if len(qubits := registers.qubits) > reg_index:
->>>>>>> ed2ab998
                         return qubits[reg_index]
                     return None
 
             if data == "additive_expression":
-<<<<<<< HEAD
-                return self.transform_to_value(
-                    node.children[0]
-                ) + self.transform_to_value(node.children[2])
-
-            elif data == "subtraction_expression":
-                return self.transform_to_value(
-                    node.children[0]
-                ) - self.transform_to_value(node.children[2])
-
-            elif data == "division_expression":
-                return self.transform_to_value(
-                    node.children[0]
-                ) / self.transform_to_value(node.children[2])
-
-            elif data == "multiplicative_expression":
-                return self.transform_to_value(
-                    node.children[0]
-                ) * self.transform_to_value(node.children[2])
-
-            elif data == "complex_number":
-                return complex(
-                    "".join(
-                        [str(self.transform_to_value(val)) for val in node.children]
-                    )
-=======
                 return self.transform_to_value(node.children[0]) + self.transform_to_value(
                     node.children[2]
                 )
@@ -1270,7 +1179,6 @@
             elif data == "complex_number":
                 return complex(
                     "".join([str(self.transform_to_value(val)) for val in node.children])
->>>>>>> ed2ab998
                 )
 
             elif data == "timing_literal":
@@ -1424,13 +1332,8 @@
                     f"Width '{str(width)}' used in {intrinsic_name} is not a float."
                 )
             if drag is not _empty and not isinstance(drag, float):
-<<<<<<< HEAD
-                raise ValueError(
-                    f"Drag '{str(width)}' used in {intrinsic_name} is not a float."
-=======
                 raise TypeError(
                     f"Drag '{str(drag)}' used in {intrinsic_name} is not a float."
->>>>>>> ed2ab998
                 )
             if amp is not _empty and not isinstance(amp, Number):
                 raise TypeError(
@@ -1515,34 +1418,12 @@
         # TODO: implement non intrinsic waveforms.
         elif intrinsic_name == "constant":
             width, amp = _validate_arg_length(tree.children[4], 2)
-<<<<<<< HEAD
-=======
             amp = handle_amp(amp)
->>>>>>> ed2ab998
             _validate_waveform_args(width=width, amp=amp)
             waveform = UntargetedPulse(Pulse, PulseShapeType.SQUARE, width, amp=amp)
 
         elif intrinsic_name == "rounded_square":
             width, std_dev, rise_time, amp = _validate_arg_length(tree.children[4], 4)
-<<<<<<< HEAD
-            _validate_waveform_args(
-                width=width, std_dev=std_dev, amp=amp, rise=rise_time
-            )
-            waveform = UntargetedPulse(
-                Pulse,
-                PulseShapeType.ROUNDED_SQUARE,
-                width,
-                std_dev=std_dev,
-                amp=amp,
-                rise=rise_time,
-            )
-
-        elif intrinsic_name == "drag":
-            amp, width, std_dev, beta, zero_at_edges = _validate_arg_length(
-                tree.children[4], 4, 5
-            )
-            zero_at_edges = 0 if not zero_at_edges else 1
-=======
             amp = handle_amp(amp)
             _validate_waveform_args(width=width, std_dev=std_dev, amp=amp, rise=rise_time)
             waveform = UntargetedPulse(
@@ -1559,7 +1440,6 @@
             )
             amp = handle_amp(amp)
             zero_at_edges = handle_zero_at_edges(zero_at_edges)
->>>>>>> ed2ab998
             _validate_waveform_args(
                 width=width,
                 amp=amp,
@@ -1573,24 +1453,16 @@
                 width=width,
                 amp=amp,
                 zero_at_edges=zero_at_edges,
-<<<<<<< HEAD
-                beta=beta,
-=======
                 drag=beta,
->>>>>>> ed2ab998
                 std_dev=std_dev,
             )
 
         elif intrinsic_name == "gaussian":
-<<<<<<< HEAD
-            amp, width, std_dev = _validate_arg_length(tree.children[4], 3)
-=======
             amp, width, std_dev, zero_at_edges = _validate_arg_length(
                 tree.children[4], 3, 4
             )
             amp = handle_amp(amp)
             zero_at_edges = handle_zero_at_edges(zero_at_edges)
->>>>>>> ed2ab998
             _validate_waveform_args(width=width, amp=amp, std_dev=std_dev)
             waveform = UntargetedPulse(
                 Pulse,
@@ -1598,15 +1470,6 @@
                 width=width,
                 amp=amp,
                 std_dev=std_dev,
-<<<<<<< HEAD
-            )
-
-        elif intrinsic_name == "gaussian_zero_edge":
-            amp, width, std_dev, zero_at_edges = _validate_arg_length(
-                tree.children[4], 4
-            )
-            zero_at_edges = 0 if not zero_at_edges else 1
-=======
                 zero_at_edges=zero_at_edges,
             )
 
@@ -1614,7 +1477,6 @@
             amp, width, std_dev, zero_at_edges = _validate_arg_length(tree.children[4], 4)
             amp = handle_amp(amp)
             zero_at_edges = handle_zero_at_edges(zero_at_edges)
->>>>>>> ed2ab998
             _validate_waveform_args(
                 width=width, amp=amp, zero_at_edges=zero_at_edges, std_dev=std_dev
             )
@@ -1625,30 +1487,6 @@
                 amp=amp,
                 zero_at_edges=zero_at_edges,
                 std_dev=std_dev,
-<<<<<<< HEAD
-            )
-
-        elif intrinsic_name == "sech":
-            amp, width, std_dev = _validate_arg_length(tree.children[4], 3)
-            waveform = UntargetedPulse(
-                Pulse, PulseShapeType.SECH, width=width, amp=amp, std_dev=std_dev
-            )
-
-        elif intrinsic_name == "gaussian_square":
-            amp, width, square_width, std_dev = _validate_arg_length(
-                tree.children[4], 4
-            )
-            _validate_waveform_args(
-                width=width, amp=amp, square_width=square_width, std_dev=std_dev
-            )
-            raise ValueError("Gaussian square waveform currently not supported.")
-
-        elif intrinsic_name == "sine":
-            amp, width, frequency, phase = _validate_arg_length(tree.children[4], 4)
-            _validate_waveform_args(
-                width=width, amp=amp, frequency=frequency, phase=phase
-            )
-=======
             )
 
         elif intrinsic_name == "sech":
@@ -1677,7 +1515,6 @@
             amp, width, frequency, phase = _validate_arg_length(tree.children[4], 4)
             amp = handle_amp(amp)
             _validate_waveform_args(width=width, amp=amp, frequency=frequency, phase=phase)
->>>>>>> ed2ab998
             waveform = UntargetedPulse(
                 Pulse,
                 PulseShapeType.SIN,
@@ -1689,13 +1526,7 @@
 
         elif intrinsic_name == "gaussian_rise":
             amp, width, rise, drag, phase = _validate_arg_length(tree.children[4], 5)
-<<<<<<< HEAD
-            _validate_waveform_args(
-                width=width, rise=rise, amp=amp, drag=drag, phase=phase
-            )
-=======
             _validate_waveform_args(width=width, rise=rise, amp=amp, drag=drag, phase=phase)
->>>>>>> ed2ab998
             waveform = UntargetedPulse(
                 Pulse,
                 PulseShapeType.GAUSSIAN,
@@ -1708,13 +1539,7 @@
 
         elif intrinsic_name == "soft_square_rise":
             amp, width, rise, drag, phase = _validate_arg_length(tree.children[4], 5)
-<<<<<<< HEAD
-            _validate_waveform_args(
-                width=width, rise=rise, amp=amp, drag=drag, phase=phase
-            )
-=======
             _validate_waveform_args(width=width, rise=rise, amp=amp, drag=drag, phase=phase)
->>>>>>> ed2ab998
             waveform = UntargetedPulse(
                 Pulse,
                 PulseShapeType.SOFT_SQUARE,
@@ -1734,9 +1559,7 @@
         else:
             raise ValueError(f"Unknown waveform {intrinsic_name}.")
 
-        self._attempt_declaration(
-            Variable(assigned_variable, UntargetedPulse, waveform)
-        )
+        self._attempt_declaration(Variable(assigned_variable, UntargetedPulse, waveform))
 
     def timing_instruction(self, tree: Tree):
         """This is actually a delay instruction."""
@@ -1788,13 +1611,7 @@
         qubit_specific_name = self._create_qb_specific_gate_suffix(name, qubits)
 
         is_calibration = name in self._current_context.calibration_methods
-<<<<<<< HEAD
-        is_qubit_specific = (
-            qubit_specific_name in self._current_context.calibration_methods
-        )
-=======
         is_qubit_specific = qubit_specific_name in self._current_context.calibration_methods
->>>>>>> ed2ab998
         is_list_expr = (
             self.generate_expr_list_defcal_name(name, argument_values)
             in self._current_context.calibration_methods
@@ -2015,18 +1832,12 @@
         is_expr_list = False
         if len(tree.children) == 4:
             classic_args = []
-            target_qubits = self.transform_to_value(
-                tree.children[2], walk_variable=False
-            )
+            target_qubits = self.transform_to_value(tree.children[2], walk_variable=False)
             body = tree.children[3]
         else:
             is_expr_list = tree.children[2].children[0].data == "expression_list"
-            classic_args = self.transform_to_value(
-                tree.children[2], walk_variable=False
-            )
-            target_qubits = self.transform_to_value(
-                tree.children[3], walk_variable=False
-            )
+            classic_args = self.transform_to_value(tree.children[2], walk_variable=False)
+            target_qubits = self.transform_to_value(tree.children[3], walk_variable=False)
             body = tree.children[4]
 
         if not isinstance(target_qubits, list):
@@ -2050,17 +1861,11 @@
         gate_name: str = self.transform_to_value(tree.children[0])
         if len(tree.children) == 3:
             classic_args = []
-            target_qubits = self.transform_to_value(
-                tree.children[1], walk_variable=False
-            )
+            target_qubits = self.transform_to_value(tree.children[1], walk_variable=False)
             body = tree.children[2]
         else:
-            classic_args = self.transform_to_value(
-                tree.children[1], walk_variable=False
-            )
-            target_qubits = self.transform_to_value(
-                tree.children[2], walk_variable=False
-            )
+            classic_args = self.transform_to_value(tree.children[1], walk_variable=False)
+            target_qubits = self.transform_to_value(tree.children[2], walk_variable=False)
             body = tree.children[3]
 
         if not isinstance(target_qubits, list):
@@ -2205,11 +2010,7 @@
                 args[1],
                 variable.name,
                 args[2] if len(args) > 2 else None,
-<<<<<<< HEAD
-            )  # TODO: Fill in output_variable
-=======
-            )
->>>>>>> ed2ab998
+            )
             mean_z_map_args = None
             if len(args) > 3:
                 mean_z_map_args = args[3]
@@ -2220,29 +2021,17 @@
                         mean_z_map_args = qb.mean_z_map_args
                         break
             if mean_z_map_args is None:
-<<<<<<< HEAD
-                keys = next(
-                    key
-                    for key, value in self._frame_mappings.items()
-                    if value == pulse_channel
-=======
                 raise ValueError(
                     f"Could not find mean_z_map_args for frame "
                     f"{next(key for key, value in self._frame_mappings.items() if value == pulse_channel)}"
                     f"."
->>>>>>> ed2ab998
                 )
             self.builder.post_processing(
                 acquire,
                 PostProcessType.LINEAR_MAP_COMPLEX_TO_REAL,
                 args=mean_z_map_args,
-<<<<<<< HEAD
-            )
-            self.builder.results_processing(
-                variable.name, InlineResultsProcessing.Program
-=======
->>>>>>> ed2ab998
-            )
+            )
+            self.builder.results_processing(variable.name, InlineResultsProcessing.Program)
 
             self._attempt_declaration(variable)
             return variable
@@ -2316,9 +2105,7 @@
             inst = FrequencyShift
             getter = self._get_frequency
         else:
-            raise ValueError(
-                f"Attempted to assign to an unknown frame field '{field}'."
-            )
+            raise ValueError(f"Attempted to assign to an unknown frame field '{field}'.")
 
         if op == "=":
             current_value = getter(pulse_channel)
@@ -2343,13 +2130,7 @@
             existing.value = value
         else:
             self._attempt_declaration(
-<<<<<<< HEAD
-                value
-                if isinstance(value, Variable)
-                else Variable(name, type(value), value)
-=======
                 value if isinstance(value, Variable) else Variable(name, type(value), value)
->>>>>>> ed2ab998
             )
 
     def cal_block(self, tree: Tree):
@@ -2360,35 +2141,6 @@
         self._current_context = existing_context
 
     def parse(self, builder: InstructionBuilder, qasm_str: str):
-<<<<<<< HEAD
-        self.initalize(builder)
-        parsed = self._fetch_or_parse(qasm_str)
-
-        if (qasm_id := hash(qasm_str)) in self._cached_parses:
-            del self._cached_parses[qasm_id]
-
-        # If we have a new results format, propagate it.
-        self._q2_patcher.results_format = self.results_format
-
-        self.visit(parsed)
-        if not self._has_qasm_version:
-            raise ValueError("Ambiguous QASM version, need OPENQASM header.")
-
-        if self._has_open_pulse and not self._has_calibration_version:
-            raise ValueError("Uses pulse definitions without defcalgrammar header.")
-
-        # If we're purely QASM act like the previous version in regards to results.
-        register_keys = self._general_context.registers.classic.keys()
-        if any(register_keys):
-            for key in register_keys:
-                builder.assign(
-                    key,
-                    [
-                        val.value
-                        for val in self._general_context.registers.classic[key].bits
-                    ],
-                )
-=======
         with log_duration(
             f"{self.parser_language().name} parsing completed, took {{}} seconds."
         ):
@@ -2419,7 +2171,6 @@
                             for val in self._general_context.registers.classic[key].bits
                         ],
                     )
->>>>>>> ed2ab998
 
                 builder.returns([key for key in register_keys])
 

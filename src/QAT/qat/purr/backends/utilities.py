# SPDX-License-Identifier: BSD-3-Clause
# Copyright (c) 2023 Oxford Quantum Circuits Ltd

from dataclasses import dataclass
from functools import wraps
from typing import Dict, List, Union

import matplotlib.pyplot as plt
import numpy as np
from numpy import cos, pi, sin
from scipy.special import erf

from qat.purr.compiler.devices import PhysicalChannel, PulseChannel, PulseShapeType
from qat.purr.compiler.instructions import (
    Acquire,
    AcquireMode,
    CustomPulse,
    ProcessAxis,
    Pulse,
    QuantumInstruction,
    Waveform,
)

UPCONVERT_SIGN = 1.0


def remove_axes(original_dims, removed_axis_indices, axis_locations):
    # map original axis index to new axis index
    axis_map = {i: i for i in range(original_dims)}
    for r in removed_axis_indices:
        if r < 0:
            r = original_dims + r
        axis_map[r] = None
        for i in range(r + 1, original_dims):
            if axis_map[i] is not None:
                axis_map[i] -= 1
    axis_negative = {k: v < 0 for k, v in axis_locations.items()}
    new_axis_locations = {
        k: (original_dims + v if v < 0 else v) for k, v in axis_locations.items()
    }
    new_axis_locations = {
        k: axis_map[v] for k, v in new_axis_locations.items() if axis_map[v] is not None
    }
    new_dims = original_dims - len(removed_axis_indices)
    new_axis_locations = {
        k: (v - new_dims) if axis_negative[k] else v
        for k, v in new_axis_locations.items()
    }
    return new_axis_locations


class ComplexFunction:
    """Function object used to represent Complex 1D functions"""

    _dtype = "cfloat"
    dt = 0.5e-9

    def eval(self, x: np.ndarray) -> np.ndarray:
        """
        Function evaluated in domain described by x
        """

    def derivative(self, x: np.ndarray, y: np.ndarray) -> np.ndarray:
        """
        First order derivative
        """

    def __call__(self, x: np.ndarray) -> np.ndarray:
        return self.eval(x)


def validate_input_array(func):
    @wraps(func)
    def validator(*args, **kwargs):
        max_size = 1e6
        # Check every argument except for any `self`
        for arg in [val for val in args if not isinstance(val, ComplexFunction)]:
            if not isinstance(arg, np.ndarray):
                raise TypeError(f"Function given {type(arg)}, expecting numpy.ndarray")
            if arg.size > max_size:
                raise RuntimeError(
                    f"Function given {arg.size} element inputs "
                    f"exceeding maximum {max_size}"
                )
        return func(*args, **kwargs)

    return validator


class NumericFunction(ComplexFunction):
    """
    Base class for functions applying an numerical first derivative
    """

    @validate_input_array
    def derivative(self, x: np.ndarray, y: np.ndarray) -> np.ndarray:
        """
        For a custom wave-pulse or pulse without analytic derivative compute it
        numerically.
        """
        if len(x) < 2:
            return np.zeros_like(y)
        else:
            amplitude_differential = np.diff(y) / np.diff(x)
            # np.diff reduces the array by 1 item when calculating the differential,
            # so we approximate what the last point should look like
            return np.append(
                amplitude_differential,
                2 * amplitude_differential[-1] - amplitude_differential[-2],
            )


class SquareFunction(ComplexFunction):
    """
    Square function of fixed amplitude
    """

    @validate_input_array
    def eval(self, x: np.ndarray) -> np.ndarray:
        return np.ones(shape=x.shape, dtype=self._dtype)

    @validate_input_array
    def derivative(self, x: np.ndarray, _=None) -> np.ndarray:
        return np.zeros(shape=x.shape, dtype=self._dtype)


class GaussianFunction(ComplexFunction):
    """
    Gaussian function
    """
<<<<<<< HEAD

    def __init__(self, width, rise):
        self._k = width * rise

    @validate_input_array
    def eval(self, x: np.ndarray) -> np.ndarray:
        return np.exp(-((x / self._k) ** 2), dtype=self._dtype)

    @validate_input_array
    def derivative(self, x: np.ndarray, _=None) -> np.ndarray:
        c = -2.0 * x / self._k**2
        return c * self.eval(x)


class GaussianZeroEdgeFunction(ComplexFunction):
    def __init__(self, std_dev, width, zero_at_edges):
=======

    def __init__(self, std_dev, zero_at_edges):
>>>>>>> ed2ab998
        self.std_dev = std_dev
        self.zero_at_edges = zero_at_edges

    def _eval(self, x: np.ndarray) -> np.ndarray:
        return np.exp(-0.5 * (x / self.std_dev) ** 2, dtype=self._dtype)

    @validate_input_array
    def eval(self, x: np.ndarray) -> np.ndarray:
<<<<<<< HEAD
        zae_chunk = self.zero_at_edges * (
            np.exp(-0.5 * (self.width / 2 * self.std_dev) ** 2)
        )
        coef = 1 / (1 - zae_chunk)
        gauss = np.exp(-0.5 * (x / self.std_dev) ** 2)
        return coef * (gauss - zae_chunk)


class GaussianSquare(ComplexFunction):
    def __init__(self, width, square_width):
        self.width = width
        self.square_width = square_width

    @validate_input_array
    def eval(self, x: np.ndarray) -> np.ndarray:
        gauss = np.exp(-0.5 * (x / self.width) ** 2)
        square = np.ones(shape=x.shape, dtype=self._dtype)
        square_slots = int(self.square_width * self.dt)
        if square_slots > len(x):
            raise ValueError(
                f"The length of the square portion [[{self.square_width}]] cannot "
                f"exceed the total pulse length [[{len(x)*self.dt}]] in a square "
                "guassian."
            )
        gaus_len = int((len(x) - square_slots) / 2)
        first_chunk = gauss[0:gaus_len]
        second_chunk = square[0:square_slots]
        final_chunk = gauss[gaus_len + square_slots :]
        return append(first_chunk, second_chunk, final_chunk)


class DragGaussianFunction(ComplexFunction):
    """
    Drag Gaussian, tighter on one side and long tail on the other.
    """

    def __init__(self, width, beta, zero_at_edges):
        self.width = width
        self.beta = beta
        self.zero_at_edges = zero_at_edges
=======
        amp = self._eval(x)
        if self.zero_at_edges and len(x) > 2:
            edge = max(amp[0], amp[-1])
            amp -= edge
            amp /= 1 - edge
        return amp

    @validate_input_array
    def derivative(self, x: np.ndarray, _=None) -> np.ndarray:
        amp = self._eval(x)
        derivative = -x / self.std_dev**2 * amp
        if self.zero_at_edges:
            edge = max(amp[0], amp[-1])
            derivative /= 1 - edge
        return derivative


class GaussianSquareFunction(NumericFunction):
    def __init__(self, square_width, std_dev):
        self.square_width = square_width
        self.std_dev = std_dev
>>>>>>> ed2ab998

    @validate_input_array
    def eval(self, x: np.ndarray) -> np.ndarray:
<<<<<<< HEAD
        zae_chunk = -self.zero_at_edges * (
            np.exp(-0.5 * (self.width / self.width) ** 2)
        )
        beta_chunk = 1 - 1j * self.beta * x / self.width**2
        coef = beta_chunk / (1 - zae_chunk)
        gauss = np.exp(-0.5 * (x / (2 * self.width)) ** 2)
        return coef * (gauss - zae_chunk)
=======
        y = np.ones(shape=x.shape, dtype=self._dtype)
        x_rise = x[x < -self.square_width / 2] + self.square_width / 2
        x_fall = x[x > self.square_width / 2] - self.square_width / 2
        y[x < -self.square_width / 2] = np.exp(-0.5 * (x_rise / self.std_dev) ** 2)
        y[x > self.square_width / 2] = np.exp(-0.5 * (x_fall / self.std_dev) ** 2)
        return y
>>>>>>> ed2ab998


class SechFunction(NumericFunction):
    def __init__(self, width):
        self.width = width

    def eval(self, x: np.ndarray) -> np.ndarray:
        return 1 / np.cosh(x / self.width)


class SinFunction(ComplexFunction):
    def __init__(self, frequency, internal_phase):
        self.frequency = frequency
        self.internal_phase = internal_phase

    def eval(self, x: np.ndarray) -> np.ndarray:
        return sin(2 * pi * x * self.frequency + self.internal_phase)

    def derivative(self, x: np.ndarray, y: np.ndarray) -> np.ndarray:
        return (
            2 * pi * self.frequency * cos(2 * pi * x * self.frequency + self.internal_phase)
        )


class RoundedSquareFunction(NumericFunction):
    """
    Rounded square.
           ___
         /    \
     ___|      |___
    """

<<<<<<< HEAD
    def __init__(self, width, std_dev, rise):
=======
    def __init__(self, width, rise):
>>>>>>> ed2ab998
        self.width = width
        self.rise_time = rise

    def step(self, val):
        return (erf(val) + 1) / 2

    @validate_input_array
    def eval(self, x: np.ndarray) -> np.ndarray:
<<<<<<< HEAD
        x1 = (self.width - self.std_dev) / 2
        x2 = (self.width + self.std_dev) / 2
        rescaling = (
            self.step((self.width / 2 - x1) / self.rise_time)
            + self.step(-(self.width / 2 - x2) / self.rise_time)
            - 1
        )
=======
        x1 = -self.width / 2
        x2 = self.width / 2
        rescaling = self.step(-x1 / self.rise_time) + self.step(x2 / self.rise_time) - 1
>>>>>>> ed2ab998
        return rescaling * (
            self.step((x - x1) / self.rise_time)
            + self.step(-(x - x2) / self.rise_time)
            - 1
        )


class BlackmanFunction(ComplexFunction):
    def __init__(self, width):
        self._a0 = 7938.0 / 18608.0
        self._a1 = 9240.0 / 18608.0
        self._a2 = 1430.0 / 18608.0
        self._width = width

    @validate_input_array
    def eval(self, x: np.ndarray) -> np.ndarray:
        nN = 2.0 * np.pi * (x / self._width + 0.5)
        return self._a0 - self._a1 * np.cos(nN) + self._a2 * np.cos(2 * nN)

    @validate_input_array
    def derivative(self, x: np.ndarray, _=None) -> np.ndarray:
        nN = 2.0 * np.pi * (x / self._width + 0.5)
        c = 2.0 * np.pi / self._width
        return self._a1 * c * np.sin(nN) - self._a2 * 2 * c * np.sin(2 * nN)


class SoftSquareFunction(NumericFunction):
    def __init__(self, square_width, rise, zero_at_edges):
        self._width = square_width
        self._rise = rise
        self.zero_at_edges = zero_at_edges

    @validate_input_array
    def eval(self, x: np.ndarray) -> np.ndarray:
<<<<<<< HEAD
        return 0.5 * (
            np.tanh(
                (x + (self._width - self._rise) / 2.0) / self._rise, dtype=self._dtype
            )
            - np.tanh(
                (x - (self._width - self._rise) / 2.0) / self._rise, dtype=self._dtype
            )
        )


class SofterSquareFunction(NumericFunction):
    def __init__(self, width, rise):
        self._width = width
        self._rise = rise

    @validate_input_array
    def eval(self, x: np.ndarray) -> np.ndarray:
        pulse = np.tanh((x + self._width / 2.0 - self._rise) / self._rise) - np.tanh(
            (x - self._width / 2.0 + self._rise) / self._rise
        )
        if pulse.any():
            pulse -= np.min(pulse)
            pulse /= np.max(pulse)
        return np.array(pulse, dtype=self._dtype)


class ExtraSoftSquareFunction(NumericFunction):
    def __init__(self, width, rise):
        self._width = width
        self._rise = rise

    @validate_input_array
    def eval(self, x: np.ndarray) -> np.ndarray:
        pulse = np.tanh(
            (x + self._width / 2.0 - 2.0 * self._rise) / self._rise
        ) - np.tanh((x - self._width / 2.0 + 2.0 * self._rise) / self._rise)
        if pulse.any():
            pulse -= np.min(pulse)
            pulse /= np.max(pulse)
        return np.array(pulse, dtype=self._dtype)


class SofterGaussianFunction(NumericFunction):
    def __init__(self, width, rise):
        self._width = width
        self._rise = rise

    @validate_input_array
    def eval(self, x: np.ndarray) -> np.ndarray:
        pulse = GaussianFunction(rise=self._rise, width=self._width).eval(x)
        if pulse.any():
            pulse -= min(pulse)
            pulse /= max(pulse)
        return np.array(pulse, dtype=self._dtype)
=======
        amp = 0.5 * (
            np.tanh((x + self._width / 2.0) / self._rise, dtype=self._dtype)
            - np.tanh((x - self._width / 2.0) / self._rise, dtype=self._dtype)
        )
        if self.zero_at_edges and len(x) > 2:
            edge = max(amp[0], amp[-1])
            amp -= edge
            amp /= 1 - edge
        return amp
>>>>>>> ed2ab998


class SetupHoldFunction(NumericFunction):
    def __init__(self, rise, amp_setup, amp):
        self._rise = rise
        self._amp_setup = amp_setup
        self._amp = amp

    @validate_input_array
    def eval(self, x):
        arr = np.ones(shape=x.shape, dtype=self._dtype)
        dt = x[1] - x[0]
        high_samples = int(self._rise / dt + 0.5)
        arr[0:high_samples] *= self._amp_setup / self._amp
        return arr


def evaluate_shape(data: Waveform, t, phase_offset=0.0, half_sample=False):
    if isinstance(data, Pulse):
        # Internally defined pulses, any changes to these must be compliant with calibrations
        if data.shape == PulseShapeType.SQUARE:
            num_func = SquareFunction()
        elif data.shape == PulseShapeType.GAUSSIAN:
            std_dev = (
                data.std_dev
                if not data.std_dev == 0.0
                else data.width * data.rise / np.sqrt(2)
            )
            num_func = GaussianFunction(std_dev, data.zero_at_edges)
        elif data.shape == PulseShapeType.GAUSSIAN_SQUARE:
            num_func = GaussianSquareFunction(data.square_width, data.std_dev)
        elif data.shape == PulseShapeType.SOFT_SQUARE:
            square_width = (
                data.square_width
                if not data.square_width == 0.0
                else data.width - data.rise
            )
            num_func = SoftSquareFunction(square_width, data.rise, data.zero_at_edges)
        elif data.shape == PulseShapeType.BLACKMAN:
            num_func = BlackmanFunction(data.width)
        elif data.shape == PulseShapeType.SETUP_HOLD:
<<<<<<< HEAD
            num_func = SetupHoldFunction(
                data.std_dev, data.rise, data.amp_setup, data.amp
            )
=======
            num_func = SetupHoldFunction(data.rise, data.amp_setup, data.amp)
>>>>>>> ed2ab998
        elif data.shape == PulseShapeType.SOFTER_SQUARE:
            square_width = (
                data.square_width
                if not data.square_width == 0.0
                else data.width - 2.0 * data.rise
            )
            num_func = SoftSquareFunction(square_width, data.rise, 1.0)

        # Externally defined functions. Standard pulse shapes, just ones we haven't used.
        elif data.shape == PulseShapeType.ROUNDED_SQUARE:
            num_func = RoundedSquareFunction(data.std_dev, data.rise)
        elif data.shape == PulseShapeType.SECH:
            num_func = SechFunction(data.std_dev)
        elif data.shape == PulseShapeType.SIN:
            num_func = SinFunction(data.frequency, data.internal_phase)
        elif data.shape == PulseShapeType.COS:
            num_func = SinFunction(data.frequency, data.internal_phase - np.pi / 2.0)
        else:
            raise ValueError(f"'{str(data.shape)}' is an unknown pulse shape.")

        amplitude = num_func(t)

        phase_offset = data.phase + phase_offset
        amp = data.amp
        scale_factor = data.scale_factor
        drag = data.drag
    elif isinstance(data, CustomPulse):
        amp = 1.0
        scale_factor = 1.0
        drag = 0.0
        num_func = NumericFunction()
        amplitude = np.array(data.samples, dtype=np.csingle)

        # If the pulse is a custom pulse but has already been converted to a custom pulse and the
        # pulse channel is a measure channel, then the sample rate is 2x what it should be.
        # TODO: This is a work around until we handle mixed sample rates better.
        if half_sample:
            amplitude = [point for i, point in enumerate(amplitude) if i % 2 == 0]
    else:
        raise ValueError(
            f"'{str(data)}' is an unknown pulse type. Can't evaluate shape."
        )

    buf = scale_factor * amp * np.exp(1.0j * phase_offset) * amplitude
    if not drag == 0.0:
<<<<<<< HEAD
=======
        amplitude_differential = num_func.derivative(t, amplitude)
>>>>>>> ed2ab998
        buf += (
            drag
            * 1.0j
            * amp
            * scale_factor
            * np.exp(1.0j * phase_offset)
            * amplitude_differential
        )

    return buf


def evaluate_pulse_integral(data: Pulse):
    dt = 0.5e-9
    t = np.arange(-data.width / 2.0, data.width / 2.0, dt)

    return np.abs(np.sum(evaluate_shape(data, t)) * dt)


def predict_pulse_amplitude(data: Pulse, target_integrand):
    return data.amp * target_integrand / evaluate_pulse_integral(data)


@dataclass()
class PositionData:
    start: float
    end: float
    instruction: QuantumInstruction


@dataclass
class SimpleAcquire:
    start: int
    samples: int
    output_variable: str
    pulse_channel: PulseChannel
    physical_channel: PhysicalChannel
    mode: AcquireMode
    delay: float
    instruction: Acquire


def plot_buffers(buffers, getter_function):
    fig, ax = plt.subplots(nrows=len(buffers) // 2, ncols=2, squeeze=True)
    for i, (channel_id, buffer) in enumerate(buffers.items()):
        dt = getter_function(channel_id).sample_time
        t = np.arange(0.0, (len(buffer) - 0.5) * dt, dt)
        ax[i // 2, i % 2].plot(t, buffer.real, label="I")
        ax[i // 2, i % 2].plot(t, buffer.imag, label="Q")
        ax[i // 2, i % 2].set_title(f"{channel_id}")
    fig.legend()
    plt.show()


def get_axis_map(mode: AcquireMode, result: np.ndarray):
    axis_map = {}
    if mode == AcquireMode.RAW:
        if result.ndim > 1:
            axis_map = {ProcessAxis.SEQUENCE: -2, ProcessAxis.TIME: -1}
        else:
            axis_map = {ProcessAxis.TIME: -1}
    elif mode == AcquireMode.SCOPE:
        axis_map = {ProcessAxis.TIME: -1}
    elif mode == AcquireMode.INTEGRATOR:
        axis_map = {ProcessAxis.SEQUENCE: -1}
    return axis_map


def software_post_process_down_convert(
    args, axes: List[ProcessAxis], raw: np.ndarray, source_axes: Dict[ProcessAxis, int]
):
    freq, dt = args

    axis = source_axes[axes[0]]
    samples = raw.shape[axis]

    t = np.linspace(0.0, dt * (samples - 1), samples)
    thing = np.exp(-UPCONVERT_SIGN * 2.0j * np.pi * freq * t)

    npaxis = [np.newaxis] * raw.ndim
    npaxis[axis] = slice(None, None, None)
    result = raw * thing[tuple(npaxis)]

    return result, source_axes


def software_post_process_mean(
    target_axes: List[ProcessAxis], raw: np.ndarray, axes: Dict[ProcessAxis, int]
):
    axis_indices = tuple(axes[axis] for axis in axes if axis in target_axes)
    final_axes = remove_axes(raw.ndim, axis_indices, axes)
    final_data = np.mean(raw, axis=axis_indices)
    return final_data, final_axes


def software_post_process_linear_map_complex_to_real(
    args, raw: List[np.ndarray], axes: Dict[ProcessAxis, int]
):
    return np.real(args[0] * raw + args[1]), axes


def software_post_process_discriminate(
    args, raw: Union[np.ndarray, List[np.ndarray]], axes: Dict[ProcessAxis, int]
):
    z_vals = raw[0] if isinstance(raw, list) else raw
    discr = args[0]
    return np.array([-1 if z_val < discr else 1 for z_val in z_vals]), axes<|MERGE_RESOLUTION|>--- conflicted
+++ resolved
@@ -43,8 +43,7 @@
     }
     new_dims = original_dims - len(removed_axis_indices)
     new_axis_locations = {
-        k: (v - new_dims) if axis_negative[k] else v
-        for k, v in new_axis_locations.items()
+        k: (v - new_dims) if axis_negative[k] else v for k, v in new_axis_locations.items()
     }
     return new_axis_locations
 
@@ -128,27 +127,8 @@
     """
     Gaussian function
     """
-<<<<<<< HEAD
-
-    def __init__(self, width, rise):
-        self._k = width * rise
-
-    @validate_input_array
-    def eval(self, x: np.ndarray) -> np.ndarray:
-        return np.exp(-((x / self._k) ** 2), dtype=self._dtype)
-
-    @validate_input_array
-    def derivative(self, x: np.ndarray, _=None) -> np.ndarray:
-        c = -2.0 * x / self._k**2
-        return c * self.eval(x)
-
-
-class GaussianZeroEdgeFunction(ComplexFunction):
-    def __init__(self, std_dev, width, zero_at_edges):
-=======
 
     def __init__(self, std_dev, zero_at_edges):
->>>>>>> ed2ab998
         self.std_dev = std_dev
         self.zero_at_edges = zero_at_edges
 
@@ -157,48 +137,6 @@
 
     @validate_input_array
     def eval(self, x: np.ndarray) -> np.ndarray:
-<<<<<<< HEAD
-        zae_chunk = self.zero_at_edges * (
-            np.exp(-0.5 * (self.width / 2 * self.std_dev) ** 2)
-        )
-        coef = 1 / (1 - zae_chunk)
-        gauss = np.exp(-0.5 * (x / self.std_dev) ** 2)
-        return coef * (gauss - zae_chunk)
-
-
-class GaussianSquare(ComplexFunction):
-    def __init__(self, width, square_width):
-        self.width = width
-        self.square_width = square_width
-
-    @validate_input_array
-    def eval(self, x: np.ndarray) -> np.ndarray:
-        gauss = np.exp(-0.5 * (x / self.width) ** 2)
-        square = np.ones(shape=x.shape, dtype=self._dtype)
-        square_slots = int(self.square_width * self.dt)
-        if square_slots > len(x):
-            raise ValueError(
-                f"The length of the square portion [[{self.square_width}]] cannot "
-                f"exceed the total pulse length [[{len(x)*self.dt}]] in a square "
-                "guassian."
-            )
-        gaus_len = int((len(x) - square_slots) / 2)
-        first_chunk = gauss[0:gaus_len]
-        second_chunk = square[0:square_slots]
-        final_chunk = gauss[gaus_len + square_slots :]
-        return append(first_chunk, second_chunk, final_chunk)
-
-
-class DragGaussianFunction(ComplexFunction):
-    """
-    Drag Gaussian, tighter on one side and long tail on the other.
-    """
-
-    def __init__(self, width, beta, zero_at_edges):
-        self.width = width
-        self.beta = beta
-        self.zero_at_edges = zero_at_edges
-=======
         amp = self._eval(x)
         if self.zero_at_edges and len(x) > 2:
             edge = max(amp[0], amp[-1])
@@ -220,26 +158,15 @@
     def __init__(self, square_width, std_dev):
         self.square_width = square_width
         self.std_dev = std_dev
->>>>>>> ed2ab998
-
-    @validate_input_array
-    def eval(self, x: np.ndarray) -> np.ndarray:
-<<<<<<< HEAD
-        zae_chunk = -self.zero_at_edges * (
-            np.exp(-0.5 * (self.width / self.width) ** 2)
-        )
-        beta_chunk = 1 - 1j * self.beta * x / self.width**2
-        coef = beta_chunk / (1 - zae_chunk)
-        gauss = np.exp(-0.5 * (x / (2 * self.width)) ** 2)
-        return coef * (gauss - zae_chunk)
-=======
+
+    @validate_input_array
+    def eval(self, x: np.ndarray) -> np.ndarray:
         y = np.ones(shape=x.shape, dtype=self._dtype)
         x_rise = x[x < -self.square_width / 2] + self.square_width / 2
         x_fall = x[x > self.square_width / 2] - self.square_width / 2
         y[x < -self.square_width / 2] = np.exp(-0.5 * (x_rise / self.std_dev) ** 2)
         y[x > self.square_width / 2] = np.exp(-0.5 * (x_fall / self.std_dev) ** 2)
         return y
->>>>>>> ed2ab998
 
 
 class SechFunction(NumericFunction):
@@ -272,11 +199,7 @@
      ___|      |___
     """
 
-<<<<<<< HEAD
-    def __init__(self, width, std_dev, rise):
-=======
     def __init__(self, width, rise):
->>>>>>> ed2ab998
         self.width = width
         self.rise_time = rise
 
@@ -285,23 +208,11 @@
 
     @validate_input_array
     def eval(self, x: np.ndarray) -> np.ndarray:
-<<<<<<< HEAD
-        x1 = (self.width - self.std_dev) / 2
-        x2 = (self.width + self.std_dev) / 2
-        rescaling = (
-            self.step((self.width / 2 - x1) / self.rise_time)
-            + self.step(-(self.width / 2 - x2) / self.rise_time)
-            - 1
-        )
-=======
         x1 = -self.width / 2
         x2 = self.width / 2
         rescaling = self.step(-x1 / self.rise_time) + self.step(x2 / self.rise_time) - 1
->>>>>>> ed2ab998
         return rescaling * (
-            self.step((x - x1) / self.rise_time)
-            + self.step(-(x - x2) / self.rise_time)
-            - 1
+            self.step((x - x1) / self.rise_time) + self.step(-(x - x2) / self.rise_time) - 1
         )
 
 
@@ -332,62 +243,6 @@
 
     @validate_input_array
     def eval(self, x: np.ndarray) -> np.ndarray:
-<<<<<<< HEAD
-        return 0.5 * (
-            np.tanh(
-                (x + (self._width - self._rise) / 2.0) / self._rise, dtype=self._dtype
-            )
-            - np.tanh(
-                (x - (self._width - self._rise) / 2.0) / self._rise, dtype=self._dtype
-            )
-        )
-
-
-class SofterSquareFunction(NumericFunction):
-    def __init__(self, width, rise):
-        self._width = width
-        self._rise = rise
-
-    @validate_input_array
-    def eval(self, x: np.ndarray) -> np.ndarray:
-        pulse = np.tanh((x + self._width / 2.0 - self._rise) / self._rise) - np.tanh(
-            (x - self._width / 2.0 + self._rise) / self._rise
-        )
-        if pulse.any():
-            pulse -= np.min(pulse)
-            pulse /= np.max(pulse)
-        return np.array(pulse, dtype=self._dtype)
-
-
-class ExtraSoftSquareFunction(NumericFunction):
-    def __init__(self, width, rise):
-        self._width = width
-        self._rise = rise
-
-    @validate_input_array
-    def eval(self, x: np.ndarray) -> np.ndarray:
-        pulse = np.tanh(
-            (x + self._width / 2.0 - 2.0 * self._rise) / self._rise
-        ) - np.tanh((x - self._width / 2.0 + 2.0 * self._rise) / self._rise)
-        if pulse.any():
-            pulse -= np.min(pulse)
-            pulse /= np.max(pulse)
-        return np.array(pulse, dtype=self._dtype)
-
-
-class SofterGaussianFunction(NumericFunction):
-    def __init__(self, width, rise):
-        self._width = width
-        self._rise = rise
-
-    @validate_input_array
-    def eval(self, x: np.ndarray) -> np.ndarray:
-        pulse = GaussianFunction(rise=self._rise, width=self._width).eval(x)
-        if pulse.any():
-            pulse -= min(pulse)
-            pulse /= max(pulse)
-        return np.array(pulse, dtype=self._dtype)
-=======
         amp = 0.5 * (
             np.tanh((x + self._width / 2.0) / self._rise, dtype=self._dtype)
             - np.tanh((x - self._width / 2.0) / self._rise, dtype=self._dtype)
@@ -397,7 +252,6 @@
             amp -= edge
             amp /= 1 - edge
         return amp
->>>>>>> ed2ab998
 
 
 class SetupHoldFunction(NumericFunction):
@@ -439,13 +293,7 @@
         elif data.shape == PulseShapeType.BLACKMAN:
             num_func = BlackmanFunction(data.width)
         elif data.shape == PulseShapeType.SETUP_HOLD:
-<<<<<<< HEAD
-            num_func = SetupHoldFunction(
-                data.std_dev, data.rise, data.amp_setup, data.amp
-            )
-=======
             num_func = SetupHoldFunction(data.rise, data.amp_setup, data.amp)
->>>>>>> ed2ab998
         elif data.shape == PulseShapeType.SOFTER_SQUARE:
             square_width = (
                 data.square_width
@@ -485,16 +333,11 @@
         if half_sample:
             amplitude = [point for i, point in enumerate(amplitude) if i % 2 == 0]
     else:
-        raise ValueError(
-            f"'{str(data)}' is an unknown pulse type. Can't evaluate shape."
-        )
+        raise ValueError(f"'{str(data)}' is an unknown pulse type. Can't evaluate shape.")
 
     buf = scale_factor * amp * np.exp(1.0j * phase_offset) * amplitude
     if not drag == 0.0:
-<<<<<<< HEAD
-=======
         amplitude_differential = num_func.derivative(t, amplitude)
->>>>>>> ed2ab998
         buf += (
             drag
             * 1.0j

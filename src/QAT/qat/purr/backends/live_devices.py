# SPDX-License-Identifier: BSD-3-Clause
# Copyright (c) 2023 Oxford Quantum Circuits Ltd

from abc import abstractmethod
from typing import Dict, Union

from qat.purr.compiler.devices import Calibratable, PhysicalBaseband, PhysicalChannel
from qat.purr.utils.logger import get_default_logger

log = get_default_logger()


class Instrument(Calibratable):
    """
    An interface for any live instrument. It requires a unique address (IP address, USB VISA address, etc.).
    It is derived from Calibratable so the instruments will be saved in the calibration files. To avoid saving
    driver specific data in the calibration files, the actual drivers should be a property of this object, so the
    calibration will skip it.
    """

    def __init__(self, address, id_=None):
        super().__init__()
        self.id = id_ if id_ else address
        self.address = address
        self._driver = None
        self.is_connected = False

    def connect(self):
        if self.is_connected:
            self.disconnect()
        self.is_connected = True

    def close(self):
        self.disconnect()

    def disconnect(self):
        if self.driver is not None:
            try:
                self.driver.close()
<<<<<<< HEAD
=======
                # The current version of the drivers required the link to be removed for
                # proper operation. Adjust this when it is no longer needed.
>>>>>>> ed2ab998
                self._driver = None
                self.is_connected = False
            except BaseException as e:
                log.warning(
<<<<<<< HEAD
                    f'Failed to close instrument at: {self.address} ID: {self.id}\n{str(e)}'
=======
                    f"Failed to close instrument at: {self.address} ID: {self.id}\n{str(e)}"
>>>>>>> ed2ab998
                )

    @property
    def driver(self):
        return self._driver

    @driver.setter
    def driver(self, obj):
<<<<<<< HEAD
=======
        # Checks if there is a driver already before allociating the new driver
>>>>>>> ed2ab998
        if self._driver is not None:
            self.disconnect()
        self._driver = obj

    def __getstate__(self) -> Dict:
        results = super(Instrument, self).__getstate__()
<<<<<<< HEAD
        results['_driver'] = None
=======
        results["_driver"] = None
>>>>>>> ed2ab998
        return results

    def __setstate__(self, state):
        self.__dict__.update(state)
        self._driver = None
        self.is_connected = False

    def __str__(self):
        return f"{self.__class__.__name__}(id={self.id}, address={self.address})"


class ControlHardwareChannel(PhysicalChannel):
    """
    Wrapper over a PhysicalChannel, that maps to a live instrument channel. This (and
    derived) object should contain hardware specific information.
    """

    def __init__(
<<<<<<< HEAD
        self, id_, hardware_id, dcbiaschannel_pair, switch_ch=None, *args, **kwargs
=======
        self, id_, hardware_id, dcbiaschannel_pair, *args, switch_ch=None, **kwargs
>>>>>>> ed2ab998
    ):
        super().__init__(id_, *args, **kwargs)
        self.hardware_id = hardware_id
        self.dcbiaschannel_pair: Dict[str, DCBiasChannel] = dcbiaschannel_pair
<<<<<<< HEAD
        self.switch_ch = switch_ch
=======
        self.switch_ch: str = switch_ch
>>>>>>> ed2ab998


class ControlHardware(Instrument):
    """
    The actual control hardware. For now, there is only one per LiveHardwareModel. It
    contains all the physical channels, since in most of the cases, you interact with
    the control unit rather than with the individual channels.
    """

    def __init__(self, id_=None):
        super().__init__(address=None, id_=id_)
        self.channels: Dict[str, ControlHardwareChannel] = {}

    def add_physical_channel(self, *physical_channel: ControlHardwareChannel):
        for physical_channel in physical_channel:
            if physical_channel.id not in self.channels:
                self.channels[physical_channel.id] = physical_channel

        return physical_channel

    def set_data(self, data):
        pass

    def start_playback(self, repetitions, repetition_time):
        pass


class LivePhysicalBaseband(PhysicalBaseband):
    """
    A wrapper over the PhysicalBaseband, that connects to a live instrument.
    """

    def __init__(
        self,
        id_,
        frequency,
        if_frequency,
        instrument: Instrument = None,
        channel_idx=None,
    ):
        self.instrument = instrument
        self.instrument_id = instrument.id if instrument is not None else None
        self.channel_idx = channel_idx
        super().__init__(id_, frequency, if_frequency)

    def connect_to_instrument(self):
        """
        Delayed connection to an instrument, in order to allow instantiating a
        LivePhysicalBaseband without having the live instrument ready.
        """
        if self.instrument is None:
            raise ValueError(f"Cannot connect to instrument '{self.instrument}'!")
        if not self.instrument.is_connected:
            self.instrument.connect()

    @abstractmethod
    def turn_on(self):
        pass

    @abstractmethod
    def turn_off(self):
        pass

    @abstractmethod
    def get_output_state(self):
        pass

    def set_frequency(self, value):
        self.frequency = value


class DCBiasChannel(Calibratable):
    """
    This is generic DC Bias Channel class, It would ONLY accept DC bias card as
    instrument which needs to have get_voltage and set_voltage function.
    """

    def __init__(
        self,
        channel_idx=None,
        bias_value: Union[float, int] = 0,
        instrument: Instrument = None,
    ):
        super().__init__()
        self.channel_idx = channel_idx
        self.instrument = instrument
        self._bias_value = bias_value
        self.max_value = 1
        self.min_value = -1

    def connect_to_instrument(self):
        if self.instrument is None:
            raise ValueError(
                "Cannot connect to instrument 'None', please define/add a DC bias Card!"
            )
        if not self.instrument.is_connected:
            self.instrument.connect()

    @property
    def bias_value(self):
        return self._bias_value

    @bias_value.setter
    def bias_value(self, value):
        self._bias_value = value<|MERGE_RESOLUTION|>--- conflicted
+++ resolved
@@ -12,9 +12,10 @@
 
 class Instrument(Calibratable):
     """
-    An interface for any live instrument. It requires a unique address (IP address, USB VISA address, etc.).
-    It is derived from Calibratable so the instruments will be saved in the calibration files. To avoid saving
-    driver specific data in the calibration files, the actual drivers should be a property of this object, so the
+    An interface for any live instrument. It requires a unique address (IP address, USB
+    VISA address, etc.). It is derived from Calibratable so the instruments will be
+    saved in the calibration files. To avoid saving driver specific data in the
+    calibration files, the actual drivers should be a property of this object, so the
     calibration will skip it.
     """
 
@@ -26,8 +27,6 @@
         self.is_connected = False
 
     def connect(self):
-        if self.is_connected:
-            self.disconnect()
         self.is_connected = True
 
     def close(self):
@@ -37,20 +36,13 @@
         if self.driver is not None:
             try:
                 self.driver.close()
-<<<<<<< HEAD
-=======
                 # The current version of the drivers required the link to be removed for
                 # proper operation. Adjust this when it is no longer needed.
->>>>>>> ed2ab998
                 self._driver = None
                 self.is_connected = False
             except BaseException as e:
                 log.warning(
-<<<<<<< HEAD
-                    f'Failed to close instrument at: {self.address} ID: {self.id}\n{str(e)}'
-=======
                     f"Failed to close instrument at: {self.address} ID: {self.id}\n{str(e)}"
->>>>>>> ed2ab998
                 )
 
     @property
@@ -59,21 +51,14 @@
 
     @driver.setter
     def driver(self, obj):
-<<<<<<< HEAD
-=======
         # Checks if there is a driver already before allociating the new driver
->>>>>>> ed2ab998
         if self._driver is not None:
             self.disconnect()
         self._driver = obj
 
     def __getstate__(self) -> Dict:
         results = super(Instrument, self).__getstate__()
-<<<<<<< HEAD
-        results['_driver'] = None
-=======
         results["_driver"] = None
->>>>>>> ed2ab998
         return results
 
     def __setstate__(self, state):
@@ -92,20 +77,12 @@
     """
 
     def __init__(
-<<<<<<< HEAD
-        self, id_, hardware_id, dcbiaschannel_pair, switch_ch=None, *args, **kwargs
-=======
         self, id_, hardware_id, dcbiaschannel_pair, *args, switch_ch=None, **kwargs
->>>>>>> ed2ab998
     ):
         super().__init__(id_, *args, **kwargs)
         self.hardware_id = hardware_id
         self.dcbiaschannel_pair: Dict[str, DCBiasChannel] = dcbiaschannel_pair
-<<<<<<< HEAD
-        self.switch_ch = switch_ch
-=======
         self.switch_ch: str = switch_ch
->>>>>>> ed2ab998
 
 
 class ControlHardware(Instrument):

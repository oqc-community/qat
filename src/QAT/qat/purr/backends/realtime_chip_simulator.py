# SPDX-License-Identifier: BSD-3-Clause
# Copyright (c) 2023 Oxford Quantum Circuits Ltd

from dataclasses import dataclass, field
from enum import Enum, auto
from random import random
from typing import Dict, Iterable, List, Optional, Union

import matplotlib.pyplot as plt
import numpy as np
from scipy.interpolate import CubicSpline

from qat.purr.compiler.devices import (
    Calibratable,
    ChannelType,
    PhysicalBaseband,
    PhysicalChannel,
    QuantumComponent,
    Qubit,
    Resonator,
)
from qat.purr.compiler.emitter import QatFile
from qat.purr.compiler.instructions import (
    AcquireMode,
    Instruction,
    PostProcessing,
    Repeat,
    Reset,
)
from qat.purr.utils.logger import get_default_logger

from ..compiler.execution import QuantumExecutionEngine, SweepIterator
from ..compiler.hardware_models import QuantumHardwareModel, resolve_qb_pulse_channel
from ..utils.logging_utils import log_duration
from .utilities import UPCONVERT_SIGN, PositionData, get_axis_map

logger = get_default_logger()

try:
    from qutip import Options, Qobj, basis, create, destroy, mesolve, qeye, tensor

    qutip_available = True
except ModuleNotFoundError:
    qutip_available = False


class ControlType(Enum):
    MEASURE = "measure"
    RESET = "reset"

    def __repr__(self):
        return self.name


@dataclass
class OperatorInfo:
    operator: "Qobj"
    name: str
    qubit_id: int = None

    def __repr__(self):
        return f"Operator({self.name}, {self.qubit_id})"


@dataclass
class Section:
    indices: List[int]
    qubits: List[str]
    control_type: ControlType
    simulation_time: List[float] = None
    drive_hamiltonian: List["Qobj"] = field(default_factory=list)

    def __repr__(self):
        return f"Section({self.indices}, {self.qubits}, {str(self.control_type)})"


class MeasurementStatistics:
    def __init__(
        self, state, level=0, probability=1, qubits_measured=None, result=None
    ):
        self.state: "Qobj" = state
        self.level: int = level
        self.probability: float = probability
        self.result: str = result
        self.qubits_measured: List[int] = qubits_measured
        self.measurement_statistics: List[MeasurementStatistics] = []
        self.branch_number: Union[int, None] = None
        self.dynamics_results = None
        self.hamiltonian: Union[List["Qobj", float], None] = None
        self.c_ops: Union[List["Qobj"], None] = None
        self.sim_t: Union[List[float], None] = None

    def build_tree(
        self,
        H0,
        c_ops,
        simulation_sections,
        qubit_states,
        reset_operators,
        options=None,
        branch_number=-1,
    ):
        """
        Simulate the dynamics of initial condition using the section of the Hamiltonian
        specified by the level. Perform a measurement on the specified qubits in the
        Hamiltonian section and for each result calculate the probability of it occuring
        and the resultant state. For each result perform a new simulation with the next
        Hamiltonian section to create a branching structure of all possible outcomes for
        a given initial condition and Hamiltonian sections dictionary. Continue until
        all Hamiltonian sections have been simulated.
        """
        if self.level == len(simulation_sections) or self.probability.real <= 0:
            branch_number += 1
            self.branch_number = branch_number
            return branch_number

        section = simulation_sections[self.level]
        control_type = section.control_type
        qubit_indices = section.qubits
        drive_hamiltonian = section.drive_hamiltonian
        sim_t = section.simulation_time

        H = [H0]
        H.extend(drive_hamiltonian)

        if len(drive_hamiltonian) == 0:
            self.dynamics_results = [self.state]
            final_state = self.state
        else:
            result = mesolve(H, self.state, sim_t, c_ops=c_ops, options=options)
            self.dynamics_results = result.states
            final_state = result.states[-1]
        self.hamiltonian = H
        self.c_ops = c_ops
        self.sim_t = sim_t

        if control_type == ControlType.MEASURE:
            empty_state = H0 - H0
            qubit_indices.sort()
            sub_space_size = len(qubit_indices)

            # Create list of sub states from qubits to be measured
            measurement_operators = {
                format(out_state, f"0{sub_space_size}b"): empty_state
                for out_state in range(2**sub_space_size)
            }

            # Calculate the projection operators for the qubits being measured
            for key, state in qubit_states.items():
                sub_state = "".join([key[index] for index in qubit_indices])
                measurement_operators[sub_state] += state

            for result, operator in measurement_operators.items():
                probability = (operator * final_state).tr()
                self.measurement_statistics.append(
                    MeasurementStatistics(
<<<<<<< HEAD
                        state=operator * final_state * operator.dag() / probability
                        if probability.real > 0
                        else empty_state,
=======
                        state=(
                            operator * final_state * operator.dag() / probability
                            if probability.real > 0
                            else empty_state
                        ),
>>>>>>> ed2ab998
                        level=self.level + 1,
                        probability=probability if probability.real > 0 else 0,
                        qubits_measured=qubit_indices,
                        result=result,
                    )
                )

        elif control_type == ControlType.RESET:
            for idx in qubit_indices:
                final_state = (
<<<<<<< HEAD
                    reset_operators[0][idx]
                    * final_state
                    * reset_operators[0][idx].dag()
                    + reset_operators[1][idx]
                    * final_state
                    * reset_operators[1][idx].dag()
=======
                    reset_operators[0][idx] * final_state * reset_operators[0][idx].dag()
                    + reset_operators[1][idx] * final_state * reset_operators[1][idx].dag()
>>>>>>> ed2ab998
                )

            self.measurement_statistics.append(
                MeasurementStatistics(
                    state=final_state,
                    level=self.level + 1,
                    probability=1,
                    qubits_measured=qubit_indices,
                    result=ControlType.RESET,
                )
            )

        for branch in self.measurement_statistics:
            branch_number = branch.build_tree(
                H0,
                c_ops,
                simulation_sections,
                qubit_states,
                reset_operators,
                options,
                branch_number,
            )

        return branch_number

    def extract_outcome_probabilities(self):
        def add_result(result_dict=None):
            if result_dict is None:
                result_dict = {}

            for i, qubit in enumerate(self.qubits_measured):
                result_list = result_dict.setdefault(qubit, [])
                result_list.insert(
                    0,
<<<<<<< HEAD
                    self.result
                    if self.result == ControlType.RESET
                    else int(self.result[i]),
=======
                    (
                        self.result
                        if self.result == ControlType.RESET
                        else int(self.result[i])
                    ),
>>>>>>> ed2ab998
                )

            return result_dict

        section = self.level - 1
        outcome_probabilities = {}
        if self.branch_number is not None:
            outcome_probabilities[self.branch_number] = [self.probability, add_result()]
        else:
            for measurement_statistic in self.measurement_statistics:
                outcomes_dict = measurement_statistic.extract_outcome_probabilities()
                if section > -1:
                    for branch_number, outcome in outcomes_dict.items():
                        outcome[0] *= self.probability
                        add_result(outcome[1])
                        outcome_probabilities[branch_number] = outcome
                else:
                    outcome_probabilities.update(outcomes_dict)

        return outcome_probabilities

    def get_branch_nodes(self):
        branch_nodes = {}
        if self.branch_number is not None:
            branch_nodes[self.branch_number] = []
        else:
            for i, measurement_statistic in enumerate(self.measurement_statistics):
                branch_dict = measurement_statistic.get_branch_nodes()
                for branch_number, nodes in branch_dict.items():
                    nodes.insert(0, i)
                    branch_nodes[branch_number] = nodes

        return branch_nodes

    def extract_branch_trajectory(
        self, operators: List["Qobj"], branch: int, step: int = 1, plot_end=False
    ):
        section_dynamics = [[] for _ in range(len(operators))]
        sim_t = [[] for _ in range(len(operators))]
        dynamics = self.dynamics_results
        measurement_statistic = self
        with log_duration("Branch trajectory extracted in {} seconds."):
            for i in self.get_branch_nodes()[branch]:
                for j in range(len(operators)):
                    section_dynamics[j].extend(
                        [
                            (operators[j] * dynamics[s]).tr()
                            for s in range(0, len(dynamics), step)
                        ]
<<<<<<< HEAD
                    )
=======
                    )  # yapf: disable
>>>>>>> ed2ab998
                    if measurement_statistic.sim_t is not None:
                        sim_t[j].extend(measurement_statistic.sim_t[::step])
                    else:
                        # If the step doesn't have a time duration due to being a
                        # measurement at time zero or a reset then duplicate the
                        # previous time
                        sim_t[j].extend([0] if len(sim_t[j]) == 0 else [sim_t[j][-1]])
                measurement_statistic = measurement_statistic.measurement_statistics[i]
                if measurement_statistic.branch_number is None:
                    dynamics = measurement_statistic.dynamics_results
                elif plot_end:
                    for j in range(len(operators)):
                        # Append result of final measurement
                        section_dynamics[j].append(
                            (operators[j] * measurement_statistic.state).tr()
                        )
                        sim_t[j].append(sim_t[j][-1])

        return section_dynamics, sim_t


class RTCSQubit(Qubit):
    """Subclass to allow simulation-specific modelling of a qubit."""

    def __init__(
        self,
        index: int,
        resonator: Resonator,
        physical_channel: PhysicalChannel,
        frequency,
        *args,
        N=3,
        anharmonicity=None,
        decay_rate=0.0,
        absorb_rate=0.0,
        dephase_rate=0.0,
        rotating_frame_frequency=0.0,
        **kwargs,
    ):
        super().__init__(index, resonator, physical_channel, *args, **kwargs)
        self._N = 2
        self._rotating_frame_frequency = 0

        # number of qubit energy levels to be simulated
        self.N = N

        self.frequency = frequency
        self.rotating_frame_frequency = rotating_frame_frequency
        self.anharmonicity = anharmonicity
        self.decay_rate = decay_rate
        self.absorb_rate = absorb_rate
        self.dephase_rate = dephase_rate

        # Qutip values / operators
        self.I = qeye(self.N)  # identity
        self.a = destroy(self.N)  # destruction
        self.qutip_N = create(self.N) * destroy(self.N)  # population number

        # Use Pauli if 2 energy levels
        if N == 2:
            self.Z = self.I - 2 * self.qutip_N
            self.H0 = -np.pi * self.frequency * self.Z
        else:
            # unitary evolution
            self.H0 = (
                2.0
                * np.pi
                * (self.frequency + 0.5 * (self.qutip_N - 1) * self.anharmonicity)
                * self.qutip_N
            )
<<<<<<< HEAD
=======

        # collapse operators
>>>>>>> ed2ab998
        self.cops = [
            self.decay_rate**0.5 * self.a,
            self.absorb_rate**0.5 * self.a.dag(),
            self.dephase_rate**0.5 * self.qutip_N,
<<<<<<< HEAD
        ]  # collapse operators
        self.rho0 = basis(self.N, 0) * basis(self.N, 0).dag()  # Initial state
=======
        ]

        # Initial state
        self.rho0 = basis(self.N, 0) * basis(self.N, 0).dag()
>>>>>>> ed2ab998

    @property
    def N(self):
        return self._N

    @property
    def rotating_frame_frequency(self):
        return self._rotating_frame_frequency

    @N.setter
    def N(self, value):
        if self.rotating_frame_frequency != 0 and value != 2:
            raise NotImplementedError(
                "Qubits with a non-zero rotating frame frequency are only implemented "
                "for qubits with 2 energy levels."
            )
        if value < 2:
            raise ValueError("N must be greater than 1")
        self._N = value

    @rotating_frame_frequency.setter
    def rotating_frame_frequency(self, value):
        if self.N != 2 and value != 0:
            raise NotImplementedError(
                "Qubits with more than 2 energy levels are only implemented for a zero "
                "rotating frame frequency"
            )
        self._rotating_frame_frequency = value

    def __getstate__(self):
        dictionary_basis = super().__getstate__()

<<<<<<< HEAD
        del dictionary_basis["I"]
        del dictionary_basis["a"]
        del dictionary_basis["qutip_N"]
        del dictionary_basis["Z"]
        del dictionary_basis["H0"]
        del dictionary_basis["cops"]
        del dictionary_basis["rho0"]
=======
        del dictionary_basis["_N"]
        del dictionary_basis["_rotating_frame_frequency"]
>>>>>>> ed2ab998

        return dictionary_basis


class RTCSResonator(Resonator):
    def __init__(
        self,
        index,
        physical_channel: PhysicalChannel,
        frequency,
        width,
        id_=None,
        *args,
        **kwargs,
    ):
        super().__init__(id_ or f"R{index}", physical_channel, *args, **kwargs)
        self.index = index
        self.frequency = frequency

        # width of lorentzian amplitude about resonator resonant frequency
        self.width = width


class CouplingType(Enum):
    CrossKerr = auto()  # Coupling between a resonator and a qubit
    Exchange = auto()  # Coupling between 2 qubits

    def __repr__(self):
        return self.name


class RTCSCoupling(QuantumComponent, Calibratable):
    """
    Resonators/Qubits are coupled in a very particular way in this model. This object
    holds information about those couplings.
    """

    def __init__(
        self,
        id_: str,
        device_one: QuantumComponent,
        device_two: QuantumComponent,
        frequency,
        coupling_type: CouplingType,
        *args,
        **kwargs,
    ):
        super().__init__(id_, *args, **kwargs)

        self.device_one = device_one
        self.device_two = device_two
        self.coupling_type: CouplingType = coupling_type
        self.frequency = frequency

    def targets(self):
        return [self.device_one, self.device_two]


def _get_highest_id(id_list, prefix, start_id=0):
    highest_id = start_id
    for id in id_list:
        if id.startswith(prefix):
            try:
                highest_id = (
                    int(id[len(prefix) :])
                    if int(id[len(prefix) :]) > highest_id
                    else highest_id
                )
            except:
                pass

    return highest_id


def add_qubit_stack(hw, frequency: float, anharmonicity: float, N: int):
    highest_channel_id = _get_highest_id(list(hw.physical_channels.keys()), "CH")
    highest_baseband_id = _get_highest_id(list(hw.basebands.keys()), "L")

    qubit_channel = f"CH{highest_channel_id+1}"
    qubit_baseband = f"L{highest_baseband_id+1}"
    resonator_channel = f"CH{highest_channel_id+2}"
    resonator_baseband = f"L{highest_baseband_id+2}"
    bb1 = PhysicalBaseband(qubit_baseband, frequency)
    bb2 = PhysicalBaseband(resonator_baseband, 8.0e9)
    hw.add_physical_baseband(bb1, bb2)
    ch1 = PhysicalChannel(qubit_channel, 0.5e-9, bb1, 1)
    ch2 = PhysicalChannel(resonator_channel, 1.0e-9, bb2, 1)
    hw.add_physical_channel(ch1, ch2)

    highest_resonator_id = _get_highest_id(list(hw.quantum_devices.keys()), "R", -1)
<<<<<<< HEAD
=======

>>>>>>> ed2ab998
    # Currently the frequency of the resonator isn't used in the simulations so we can
    # have the same frequency for all of them without issue
    r = RTCSResonator(highest_resonator_id + 1, ch2, 8.0e9, 1.0e6)
    r.create_pulse_channel(ChannelType.measure, frequency=8.0e9)
    r.create_pulse_channel(ChannelType.acquire, frequency=8.0e9)

    highest_qubit_id = _get_highest_id(list(hw.quantum_devices.keys()), "Q", -1)
    q = RTCSQubit(
        highest_qubit_id + 1,
        r,
        ch1,
        frequency=frequency,
        anharmonicity=anharmonicity,
        N=N,
    )
    q.create_pulse_channel(ChannelType.drive, frequency=frequency)
    q.create_pulse_channel(
        ChannelType.second_state, frequency=frequency + anharmonicity
    )

    q_r_coupling = RTCSCoupling(
        f"R{highest_resonator_id+1}<->Q{highest_qubit_id+1}",
        r,
        q,
        10.0e6,
        CouplingType.CrossKerr,
    )

    hw.add_quantum_device(q, r)
    hw.add_couplings(q_r_coupling)

    return q


def add_qubit_coupling(hw, qubit1, qubit2, frequency):
    couple_id = f"{qubit1.id}<->{qubit2.id}"
    q1_q2_coupling = RTCSCoupling(
        couple_id, qubit1, qubit2, frequency, CouplingType.Exchange
    )
    hw.add_couplings(q1_q2_coupling)

    qubit2.add_coupled_qubit(qubit1)
    qubit1.add_coupled_qubit(qubit2)

    q1drive = qubit1.get_pulse_channel(ChannelType.drive)
    q2drive = qubit2.get_pulse_channel(ChannelType.drive)

    qubit1.create_pulse_channel(
        auxiliary_devices=[qubit2],
        channel_type=ChannelType.cross_resonance,
        frequency=q2drive.frequency,
    )

    qubit2.create_pulse_channel(
        auxiliary_devices=[qubit1],
        channel_type=ChannelType.cross_resonance,
        frequency=q1drive.frequency,
    )

    qubit1.create_pulse_channel(
        auxiliary_devices=[qubit2],
        channel_type=ChannelType.cross_resonance_cancellation,
        frequency=q1drive.frequency,
    )

    qubit2.create_pulse_channel(
        auxiliary_devices=[qubit1],
        channel_type=ChannelType.cross_resonance_cancellation,
        frequency=q2drive.frequency,
    )


def apply_setup_to_hardware(hw, rotating_frame=True):
    """Apply the default real-time chip sim hardware setup to the passed-in hardware."""
    bb1 = PhysicalBaseband("L1", 5.0e9)
    bb2 = PhysicalBaseband("L2", 8.0e9)
    bb3 = PhysicalBaseband("L3", 5.09e9)
    bb4 = PhysicalBaseband("L4", 8.5e9)
    hw.add_physical_baseband(bb1, bb2, bb3, bb4)

    ch1 = PhysicalChannel("CH1", 0.5e-9, bb1, 1)
    ch2 = PhysicalChannel("CH2", 1.0e-9, bb2, 1, acquire_allowed=True)
    ch3 = PhysicalChannel("CH3", 0.5e-9, bb3, 1)
    ch4 = PhysicalChannel("CH4", 1.0e-9, bb4, 1, acquire_allowed=True)
    hw.add_physical_channel(ch1, ch2, ch3, ch4)

    r0 = RTCSResonator(0, ch2, 8.0e9, 1.0e6)
    r0.create_pulse_channel(ChannelType.measure, frequency=8.0e9)
    r0.create_pulse_channel(ChannelType.acquire, frequency=8.0e9)

    q0_freq = 5.0e9
    q0 = RTCSQubit(
        0,
        r0,
        ch1,
        q0_freq,
        anharmonicity=-250.0e6,
        N=2 if rotating_frame else 3,
        rotating_frame_frequency=q0_freq if rotating_frame else 0,
    )
    q0.create_pulse_channel(ChannelType.drive, frequency=5.0e9, scale=1.0 + 0.0j)
    q0.create_pulse_channel(ChannelType.second_state, frequency=5.00e9 - 250.0e6)
    q0.mean_z_map_args = [2.136329226009086, -1.0254571168804927]
    q0.pulse_hw_x_pi_2["amp"] = 4368000.007595086

    r1 = RTCSResonator(1, ch4, 8.5e9, 1.0e6)
    r1.create_pulse_channel(ChannelType.measure, frequency=8.5e9)
    r1.create_pulse_channel(ChannelType.acquire, frequency=8.5e9)

    q1_freq = 5.09e9
    q1 = RTCSQubit(
        1,
        r1,
        ch3,
        q1_freq,
        anharmonicity=-250.0e6,
        N=2 if rotating_frame else 3,
        rotating_frame_frequency=q1_freq if rotating_frame else 0,
    )
    q1.create_pulse_channel(ChannelType.drive, frequency=5.09e9, scale=1.0 + 0.0j)
    q1.create_pulse_channel(ChannelType.second_state, frequency=5.09e9 - 250e6)
    q1.mean_z_map_args = [2.1330969344627744, -1.0223925761549326]
    q1.pulse_hw_x_pi_2["amp"] = 4368197.314536925

    q1.add_coupled_qubit(q0)
    q0.add_coupled_qubit(q1)
    q0_r0_coupling = RTCSCoupling("r0<->q0", r0, q0, 10.0e6, CouplingType.CrossKerr)
    q0_q1_coupling = RTCSCoupling("q0<->q1", q0, q1, 4.5e6, CouplingType.Exchange)
    q1_r1_coupling = RTCSCoupling("q1<->r1", q1, r1, 10.0e6, CouplingType.CrossKerr)
    hw.add_couplings(q0_r0_coupling, q0_q1_coupling, q1_r1_coupling)

    q1drive = q1.get_pulse_channel(ChannelType.drive)
    q0drive = q0.get_pulse_channel(ChannelType.drive)

    q0.create_pulse_channel(
        auxiliary_devices=[q1],
        channel_type=ChannelType.cross_resonance,
        frequency=q1drive.frequency,
        scale=20.43888303393216 + 1.9018783700527548j,
    )

    q1.create_pulse_channel(
        auxiliary_devices=[q0],
        channel_type=ChannelType.cross_resonance,
        frequency=q0drive.frequency,
        scale=-19.960910767291143 + 1.7755801175916415j,
    )

    q1.create_pulse_channel(
        auxiliary_devices=[q0],
        channel_type=ChannelType.cross_resonance_cancellation,
        frequency=q1drive.frequency,
        scale=-0.0006383792131791451 - 0.0018484650690712681j,
    )

    q0.create_pulse_channel(
        auxiliary_devices=[q1],
        channel_type=ChannelType.cross_resonance_cancellation,
        frequency=q0drive.frequency,
        scale=-0.002608579454171639 + 0.006639464852534781j,
    )

    hw.add_quantum_device(q0, r0, q1, r1)

    # Simulators don't need automatic calibration.
    hw.is_calibrated = True
    return hw


# noinspection PyPep8Naming
def get_default_RTCS_hardware(repeats=1000, rotating_frame=True):
    model = apply_setup_to_hardware(
        RealtimeSimHarwareModel(repeat_count=repeats), rotating_frame=rotating_frame
    )
    return model


<<<<<<< HEAD
class RealtimeSimHardwareModel(QuantumHardwareModel):
    couplings: List[RTCSCoupling] = []

    def create_engine(self):
        return RealtimeChipSimEngine(self)
=======
class RealtimeSimHarwareModel(QuantumHardwareModel):
    def __init__(self, *args, **kwargs):
        super().__init__(*args, **kwargs)
        self.couplings: List[RTCSCoupling] = []
>>>>>>> ed2ab998

    def create_engine(self):
        return RealtimeChipSimEngine(self)

    def add_couplings(self, *args):
        self.couplings.extend(list(args))


class RealtimeChipSimEngine(QuantumExecutionEngine):
    """
    Simulation that is built to be as close to our hardware as possible to allow for
    developers, quantum engineers and the fabrication team to be able to run simulations
    and be confident that the results are close to reality.
    """

<<<<<<< HEAD
    model: RealtimeSimHardwareModel
=======
    model: RealtimeSimHarwareModel
>>>>>>> ed2ab998

    def __init__(self, model=None, auto_plot=False, sim_qubit_dt=0.25e-10):
        super().__init__(model)
        if not qutip_available:
            raise RuntimeError("qutip unavailable")

        self.auto_plot = auto_plot
        self.sim_qubit_dt = sim_qubit_dt
        self.measurement_statistics: Optional[MeasurementStatistics] = None
        self.sim_t: Optional[List[int]] = None
        self.channel_pulse_data: Optional[dict] = None

    def process_reset(self, position: PositionData):
        """
        When the superclass process_reset is implemented, it should remain empty for the
        simulator.
        """

    def build_simulator_resets(self, position_map: Dict[str, List[PositionData]]):
        """
        Qubit resets are handled in a unqiue way for the simulator so require their own
        function.
        """
        resets = {}
        for pulse_channel_id, positions in position_map.items():
            for pos in positions:
                if isinstance(pos.instruction, Reset):
                    reset_indices = resets.setdefault(pulse_channel_id, [])
                    reset_indices.append(pos.start)

        return resets

    def optimize(self, instructions: List[Instruction]):
        with log_duration("Instructions optimized in {} seconds."):
            instructions = super().optimize(instructions)
            if not any(inst for inst in instructions if isinstance(inst, Repeat)):
                instructions.append(Repeat(self.model.default_repeat_count))

            for instruction in instructions:
                if isinstance(instruction, PostProcessing):
                    acq = instruction.acquire
                    if acq.mode == AcquireMode.INTEGRATOR:
                        acq.mode = self.model.default_acquire_mode

            return instructions

    def _execute_on_hardware(
        self, sweep_iterator: SweepIterator, package: QatFile
    ) -> Dict[str, np.ndarray]:
        """
        Emulate the effects of the firmware and quantum hardware for a given input. Before instructions
        are passed to execute they are optimised for this specific function so that all measurements
        occur consecutively and never at the same time across all channels.

        Before a measurement is made all quantum channels executing instructions up to the measurement must have
        finished operating and only one one measurement channel executes at time. This is achieved by
        synchronising a measurement channel with qubit channels before measurement. This may not be how the
        hardware will handle measurements as it is an inefficent use of time but it makes splicing up the simulation
        into sections between measurements easier for the emulator.
        """
        results = {}
        while not sweep_iterator.is_finished():
            sweep_iterator.do_sweep(package.instructions)
            logger.debug(
                f"Starting sweep #{sweep_iterator.accumulated_sweep_iteration}"
            )

            position_map = self.create_duration_timeline(package.instructions)
            pulse_channel_buffers = self.build_pulse_channel_buffers(position_map, True)
            resets = self.build_simulator_resets(position_map)
            buffers = self.build_physical_channel_buffers(pulse_channel_buffers)
            aq_map = self.build_acquire_list(position_map)

            repeats = package.repeat.repeat_count

            sim_length = max(
                [
                    pc.sample_time * len(buffers[pc.id])
                    for pc in self.model.physical_channels.values()
                ]
            )

            # Get simulation time
            self.sim_t = np.arange(0.0, sim_length, self.sim_qubit_dt)

            response_buffers = {}
            resonator_buffers = {}
            for resonator in self.model.resonators:
                measure_channel = resonator.get_measure_channel()
                resonator_buffers[measure_channel.physical_channel_id] = buffers[
                    measure_channel.physical_channel_id
                ]
                response_buffers[measure_channel.physical_channel_id] = np.zeros(
                    shape=[
                        int(repeats),
                        *buffers[measure_channel.physical_channel_id].shape,
                    ],
                    dtype=buffers[measure_channel.physical_channel_id].dtype,
                )

            if all(len(buf) == 0 for buf in resonator_buffers.values()):
                raise NotImplementedError(
                    "There must be at least one qubit measurement to perform a simulation"
                )

            # Get resonator channel time steps
            min_resonator_dt = 1.0
            for buffer_idx in resonator_buffers.keys():
                physical_channel = self.model.physical_channels.get(buffer_idx, None)
                resonator_dt = physical_channel.sample_time
                if min_resonator_dt > resonator_dt:
                    min_resonator_dt = resonator_dt

            # Conversion between resonator and qubit channel time steps
            # TODO: replace with something more stable (interpolation via cubicspline?)
            step = int(min_resonator_dt / self.sim_qubit_dt + 0.5)

            # Convert qubit indices to resonator indices for consistency and change
            # pulse channel to physical channel
            for key in list(resets.keys()):
                item = resets.pop(key)
                pulse_channel = self.model.pulse_channels[key]
                qubit, _ = resolve_qb_pulse_channel(pulse_channel)
                measure_channel = qubit.get_measure_channel()
                resets[measure_channel.id] = [
                    int(reset * pulse_channel.sample_time / measure_channel.sample_time)
                    for reset in item
                ]

            # Split resonator buffers into segments, one for each measurement channel
            buffer_segments = get_resonator_response_segments(resonator_buffers, resets)

            # find resonator qubit couplings
            target_devices = {}
            lorentzian_responses = {}
            qubit_states = {}
            qutip_size = len(self.model.qubits)
            for buffer_idx, buffer_segment in buffer_segments.items():
                target_device = next(
                    (
                        qb
                        for qb in self.model.qubits
                        if qb.get_measure_channel().physical_channel_id == buffer_idx
                    ),
                    None,
                )  # yapf: disable
                if target_device is None:
                    continue

                resonator: RTCSResonator = target_device.measure_device
                res_qubit_coupling = next(
                    (
                        coup
                        for coup in self.model.couplings
<<<<<<< HEAD
                        if target_device in coup.targets()
                        and resonator in coup.targets()
=======
                        if target_device in coup.targets() and resonator in coup.targets()
>>>>>>> ed2ab998
                    ),
                    None,
                )  # yapf: disable
                if res_qubit_coupling is None:
                    continue

                phys_channel = self.model.physical_channels.get(buffer_idx, None)

                target_devices[buffer_idx] = target_device
                lo = phys_channel.baseband.frequency
                lorentzian_responses[buffer_idx] = {}
                # Generate expected resonator response for qubit in ground and excited
                # state.
                for i, segment in enumerate(buffer_segment):
                    if segment[0] == ControlType.MEASURE:
<<<<<<< HEAD
                        lorentzian_responses[buffer_idx][
                            i
                        ] = get_resonator_response_signal_segment(
                            resonator_input=resonator_buffers[buffer_idx][
                                segment[1] : segment[2]
                            ],
                            resonator_dt=phys_channel.sample_time,
                            width=resonator.width,
                            res_freq=resonator.frequency,
                            shift=res_qubit_coupling.frequency,
                            lo_freq=lo,
=======
                        lorentzian_responses[buffer_idx][i] = (
                            get_resonator_response_signal_segment(
                                resonator_input=resonator_buffers[buffer_idx][
                                    segment[1] : segment[2]
                                ],
                                resonator_dt=phys_channel.sample_time,
                                width=resonator.width,
                                res_freq=resonator.frequency,
                                shift=res_qubit_coupling.frequency,
                                lo_freq=lo,
                            )
>>>>>>> ed2ab998
                        )

            # Generate projection operators for each possible system state
            for out_state in range(2**qutip_size):
                tensor_ops = {}
                output_state_str = format(out_state, f"0{qutip_size}b")
                for idx, device in enumerate(self.model.qubits):
                    if output_state_str[idx] == "1":
                        tensor_ops[idx] = basis(device.N, 1)
                    else:
                        tensor_ops[idx] = basis(device.N, 0)
                qubit_states[output_state_str] = (
                    self.get_tensor(tensor_ops) * self.get_tensor(tensor_ops).dag()
                )

            # Generate reset operators for each qubit
            reset_operators = {
                j: [0 for _ in range(len(self.model.qubits))] for j in range(2)
            }
            for idx, device in enumerate(self.model.qubits):
<<<<<<< HEAD
                P0 = self.get_tensor(
                    {idx: basis(device.N, 0) * basis(device.N, 0).dag()}
                )
                P1 = self.get_tensor(
                    {idx: basis(device.N, 1) * basis(device.N, 1).dag()}
                )
=======
                P0 = self.get_tensor({idx: basis(device.N, 0) * basis(device.N, 0).dag()})
                P1 = self.get_tensor({idx: basis(device.N, 1) * basis(device.N, 1).dag()})
>>>>>>> ed2ab998
                Px = self.get_tensor(
                    {
                        idx: basis(device.N, 0) * basis(device.N, 1).dag()
                        + basis(device.N, 1) * basis(device.N, 0).dag()
                    }
                )
                reset_operators[0][idx] = P0
                reset_operators[1][idx] = Px * P1

            # Using the segments, split the simulation into sections, one for each
            # measurement. Consecutive measurements of different channels are considered
            # to be multi-qubit measurements. the first return is the simulation
            # sections and the second the channels measured at the end of each section.
            for key in list(buffer_segments.keys()):
                buffer_segments[target_devices[key].index] = buffer_segments.pop(key)
<<<<<<< HEAD
            simulation_sections: Dict[
                Section
            ] = get_resonator_response_splicing_indices(buffer_segments)
=======
            simulation_sections: Dict[Section] = get_resonator_response_splicing_indices(
                buffer_segments
            )
>>>>>>> ed2ab998

            # Construct uncoupled Hamiltonian and find collapse operators
            H0 = 0.0 * self.get_tensor()
            c_ops = []
            for qubit in self.model.qubits:
                qubit: RTCSQubit
                H0 += self.get_tensor({qubit.index: qubit.H0}) - self.get_tensor(
                    {qubit.index: qubit.H0}
                ) * (qubit.rotating_frame_frequency / qubit.frequency)
                c_ops += [self.get_tensor({qubit.index: cop}) for cop in qubit.cops]

            # Find qubit couplings.
            rotation_func = lambda f, T: np.exp(2.0j * np.pi * f * T)
            for coupling in self.model.couplings:
                if coupling.coupling_type == CouplingType.Exchange:
                    allI = []
                    for qb in self.model.qubits:
                        if qb == coupling.device_one:
                            allI.append(qb.a)
                        elif qb == coupling.device_two:
                            allI.append(qb.a.dag())
                        else:
                            allI.append(qb.I)
                    c = 2.0 * np.pi * coupling.frequency * tensor(*allI)
                    delta = (
                        coupling.device_one.rotating_frame_frequency
                        - coupling.device_two.rotating_frame_frequency
                    )

                    previous_index = 0
                    for section_num, section in simulation_sections.items():
                        index = section.indices[0] * step
                        if index != previous_index:
                            section_time = self.sim_t[previous_index : index + 1]
                            section.simulation_time = section_time

                            section.drive_hamiltonian.append(
                                [c, rotation_func(-delta, section_time)]
                            )
                            section.drive_hamiltonian.append(
                                [c.dag(), rotation_func(delta, section_time)]
                            )

                        previous_index = index

            # Upconvert the buffers and use them to create the time dependent
            # Hamiltonian operators
            self.channel_pulse_data = {}
            for device in self.model.quantum_devices.values():
                # Make sure buffers are the same length
                if isinstance(device, Qubit):
                    device: RTCSQubit
                    channel = device.get_drive_channel().physical_channel
                    baseband = channel.baseband
                    buf = buffers[channel.full_id()]
                    dt = channel.sample_time
                    if len(buf) < 2:
                        continue

                    d = spline_time(dt, self.sim_t, buf)
                    self.channel_pulse_data[channel] = d

                    bb = self.model.basebands[baseband.full_id()]
                    LO = bb.frequency
<<<<<<< HEAD
                    d = (
                        np.pi
                        * np.exp(UPCONVERT_SIGN * 2.0j * np.pi * LO * self.sim_t)
                        * d
                    )
=======
                    d = np.pi * np.exp(UPCONVERT_SIGN * 2.0j * np.pi * LO * self.sim_t) * d
>>>>>>> ed2ab998

                    # Split the Hamiltonian into measurement sections, specifying which
                    # qubits are to be measured at the end of each section
                    previous_index = 0
                    for section_num, section in simulation_sections.items():
                        index = section.indices[0] * step
                        if index != previous_index:
                            section_time = self.sim_t[previous_index : index + 1]
                            section_buffer = d[previous_index : index + 1]
                            section.simulation_time = section_time

                            section.drive_hamiltonian.append(
                                [
                                    self.get_tensor({device.index: device.a}),
                                    rotation_func(
                                        -device.rotating_frame_frequency, section_time
                                    )
                                    * section_buffer,
                                ]
                            )
                            section.drive_hamiltonian.append(
                                [
                                    self.get_tensor({device.index: device.a.dag()}),
                                    rotation_func(
                                        device.rotating_frame_frequency, section_time
                                    )
                                    * np.conjugate(section_buffer),
                                ]
                            )

                        previous_index = index
                else:
                    channel = device.get_default_pulse_channel().physical_channel
                    dt = self.model.physical_channels[channel.full_id()].sample_time
                    buf = resonator_buffers[channel.full_id()]
                    if len(buf) < 2:
                        continue
                    self.channel_pulse_data[channel.full_id()] = spline_time(
                        dt, self.sim_t, buf
                    )

            options = Options()
            options.max_step = 1e-11

            # Initial state.
            rho0 = tensor(*[qb.rho0 for qb in self.model.qubits])

            # Simulate the circuit
            self.measurement_statistics = MeasurementStatistics(rho0)

            # Create a branching structure of all possible outcomes then extract the
            # results of each branch and the probability of it occurring
            self.measurement_statistics.build_tree(
                H0, c_ops, simulation_sections, qubit_states, reset_operators, options
            )
            outcome_probabilities = (
                self.measurement_statistics.extract_outcome_probabilities()
            )

            logger.info("Sim complete.")
            cumulative_probabilities = {}
            counter = 0

            # Cumulative probabilities do not add to 1 as leakage states aren't
            # considered
            for branch, probabilities in outcome_probabilities.items():
                if probabilities[0] != 0:
                    counter += probabilities[0]
                    cumulative_probabilities[counter] = branch

            get_default_logger().debug(str(outcome_probabilities))

            # Generate a random number to choose a possible outcome branch
            for i in range(int(repeats)):
                success = False

                # If a leakage state is chosen try again
                while not success:
                    # Measure qubit state to determine resonator response
                    prob = random()
                    branch = next(
                        (
                            branch
                            for val, branch in cumulative_probabilities.items()
                            if isinstance(val, complex)
                            and prob < val.real
                            or not isinstance(val, complex)
                            and prob < val
                        ),
                        None,
                    )  # yapf: disable

                    # Just keep trying until we get a value.
                    if branch is not None:
                        success = True

                measurement_results = outcome_probabilities[branch][1]
                for qubit, measurement_result in measurement_results.items():
                    buffer_idx = (
                        self.model.get_qubit(qubit)
                        .get_measure_channel()
                        .physical_channel_id
                    )
                    for j, measurement in enumerate(measurement_result):
                        segment = buffer_segments[qubit][j]
                        if measurement != ControlType.RESET:
                            response_buffers[buffer_idx][i][
                                segment[1] : segment[2]
<<<<<<< HEAD
                            ] = lorentzian_responses[buffer_idx][j][measurement]
=======
                            ] = lorentzian_responses[buffer_idx][j][
                                measurement
                            ]  # yapf: disable
>>>>>>> ed2ab998

            # Perform post processing to generate a single complex number result for
            # each measurement.
            for channel, aqs in aq_map.items():
                for aq in aqs:
                    response = response_buffers[aq.physical_channel.full_id()][
                        :, aq.start : aq.start + aq.samples
<<<<<<< HEAD
                    ]
=======
                    ]  # yapf: disable
>>>>>>> ed2ab998
                    response_axis = get_axis_map(aq.mode, response)
                    for pp in package.get_pp_for_variable(aq.output_variable):
                        response, response_axis = self.run_post_processing(
                            pp, response, response_axis
                        )

                    var_result = results.setdefault(
                        aq.output_variable,
                        np.empty(
                            sweep_iterator.get_results_shape(response.shape),
                            response.dtype,
                        ),
                    )
                    sweep_iterator.insert_result_at_sweep_position(var_result, response)

            if self.auto_plot:
                self.plot_pulses()
                self.plot_dynamics()

        return results

    def plot_pulses(self, channels: List[str] = None):
        """
        Plot pulses used to drive the system. Pulses are shown before being transformed
        by the baseband frequnecy.

        :param channels: List of channel ids to plot. If None then all channels are plotted.
            Defaults to None.
        """
        if channels is None:
            channels = list(self.channel_pulse_data.keys())
        fig, axes = create_subplots(len(channels))
        axes = iter(axes)

        for channel in channels:
            pulse = self.channel_pulse_data[channel]
            ax = next(axes)

            ax.set_title(channel)
            ax.plot(self.sim_t, pulse.real, label="I")
            ax.plot(self.sim_t, pulse.imag, label="Q")
            ax.set_xlabel("Time")
            ax.set_ylabel("Amp")
            ax.legend(shadow=True, fancybox=True)

        fig.suptitle("Pulses", fontsize=16)
        plt.tight_layout()
        plt.show()

    def plot_dynamics(
        self,
        operator_info: List[Union[OperatorInfo, int]] = None,
        branches: List[int] = None,
        step: int = 1,
    ):
        """
        Plot the dynamics of operator expectation values for a simulation run on this
        hardware. By default the pauli operators will be plot for each qubit but custom
        operators can be specified.

        :param operator_info: Use the OperatorInfo object to specify an operator to
            plot, the id of the qubit the operator should act on and the name of the
            operator. Alternatively qubit indices (int) can be specified in which case
            the Pauli x, y and z expectations will be plotted for these qubits. If None
            then the Pauli operators for every qubit will be plotted. Defaults to None.
        :param branches: Specify a list of indices for the branches you wish to plot.
            This is only really relevent if the circuit includes mid-circuit
            measurements, in which case there will be a different trajectory for each
            possible measurement outcome. If None then the first trajectory will be
            plotted which is identical to all other trajectories for circuits without
            mid-circuit measurements. Defaults to None.
        :param step: The step length between expectation calculations along the
            trajectory. 1 gives the highest resolution but takes longer to calculate.
            Defaults to 1.
        """
        if branches is None:
            branches = [0]
            plot_end = False
        else:
            plot_end = True

        # We separate out operators and their names as it is more efficient to process
        # all operators at once
        operators = []
        operator_names = []

        # Plot all qubits if not specified
        if operator_info is None:
            operator_info = list(range(len(self.model.qubits)))
        for i, op in enumerate(operator_info):
            # If an int is given, plot pauli x, y and z for the qubit with the
            # corresponding id
            if isinstance(op, int):
                device = self.model.qubits[op]
                operators.append(
                    self.get_tensor(
                        {
                            op: basis(device.N, 0) * basis(device.N, 1).dag()
                            + basis(device.N, 1) * basis(device.N, 0).dag()
                        }
                    )
                )
                operator_names.append((op, "Pauli X"))

                operators.append(
                    self.get_tensor(
                        {
                            op: 1.0j
                            * (
                                -basis(device.N, 0) * basis(device.N, 1).dag()
                                + basis(device.N, 1) * basis(device.N, 0).dag()
                            )
                        }
                    )
                )
                operator_names.append((op, "Pauli Y"))

                operators.append(
                    self.get_tensor(
                        {
                            op: basis(device.N, 0) * basis(device.N, 0).dag()
                            - basis(device.N, 1) * basis(device.N, 1).dag()
                        }
                    )
                )
                operator_names.append((op, "Pauli Z"))
            elif isinstance(op.qubit_id, int):
                operators.append(self.get_tensor({op.qubit_id: op.operator}))
                operator_names.append((op.qubit_id, op.name))
            else:
                operators.append(op.operator)
                operator_names.append((f"not specified {i}", op.name))

        for branch in branches:
            (
                branch_trajectories,
                branch_time,
            ) = self.measurement_statistics.extract_branch_trajectory(
                operators, branch, step, plot_end
            )
<<<<<<< HEAD
=======

>>>>>>> ed2ab998
            # Sort by qubit id
            trajectory_dict = {}
            for name, trajectory, time in zip(
                operator_names, branch_trajectories, branch_time
            ):
                item = trajectory_dict.setdefault(name[0], [])
                item.append((name[1], trajectory, time))

            for id, operator_info in trajectory_dict.items():
                fig, axes = create_subplots(len(operator_info))
                fig.suptitle(f"Branch {branch}, Qubit {id}")
                axes = iter(axes)
                for name, trajectory, t in operator_info:
                    ax = next(axes)
                    ax.set_title(name)
                    ax.set_xlabel("Time")
                    ax.set_ylabel("<op>")
                    ax.plot(t, np.array(trajectory).real)
                fig.tight_layout()

        plt.show()

    def get_branches(self):
        """
        Return the branch ids along with the measurements associated with them.

        :Example:

        ``{branch_id: [branch_probability, {qubit: [resets_and_measurement_outcomes]}]}``

          Where:

          - branch_id: id to call when plotting specific branches
          - branch_probability: probability branch occured
          - qubit: qubit number
          - resets_and_measurement_outcomes: the outcome of measurements for this branch
            in order. Also includes when a reset occured.

        :returns: A dictionary mapping branch ids to their associated measurements.
        :rtype: dict
        """
        return self.measurement_statistics.extract_outcome_probabilities()

    def get_tensor(self, ops: dict = None):
        if ops is None:
            ops = {}
        allI = [qb.I for qb in self.model.qubits]
        for _idx, op in ops.items():
            allI[_idx] = op
        return tensor(*allI)


def spline_time(dt, sim_t, buffer):
    """
    Perform a cubic spline on the buffer to make the number of points the same as the
    number of points in the simulation time
    """
    t = np.linspace(0.0, (len(buffer) - 1) * dt, len(buffer))
    if t[-1] < sim_t[-1]:
        extra_t = np.arange(t[-1] + dt, sim_t[-1], dt)
        extra_d = np.zeros(len(extra_t), dtype="cfloat")

        t = np.concatenate((t, extra_t))
        buffer = np.concatenate((buffer, extra_d))

    buffer = CubicSpline(t, buffer)(sim_t)

    return buffer


def tukey_window(N, alpha=0.1):
    n = np.linspace(0.0, 1.0, N)
    x = 0.5 * (1 - np.cos(2.0 * np.pi * n / alpha))
    start = int(N * alpha * 0.5)
    x[start:].fill(1.0)
    y = x + np.flip(x, axis=0) - 1.0
    return y


def get_resonator_response_segments(buffers, resets):
    zero_tolerance = 1e-6
    zero_tolerance_sq = zero_tolerance**2

    max_len = max([len(buffer) for buffer in buffers.values()])
    buffer_inside = {k: False for k, v in buffers.items()}
    buffer_segments = {}
    i = 0
    while i < max_len:
        for buffer_idx, buffer in buffers.items():
            reset_indices = resets.get(buffer_idx, [])
            if i < len(buffer):
                if buffer[i] ** 2 > zero_tolerance_sq:
                    if not buffer_inside[buffer_idx]:
                        segment = buffer_segments.setdefault(buffer_idx, [])
                        segment.append([ControlType.MEASURE, i])
                        buffer_inside[buffer_idx] = True
                elif buffer_inside[buffer_idx]:
                    buffer_segments[buffer_idx][-1].append(i)
                    buffer_inside[buffer_idx] = False
                if i in reset_indices:
                    segment = buffer_segments.setdefault(buffer_idx, [])

                    # If currently constructing a measurement section then reset
                    # must be before this measurement
                    if buffer_inside[buffer_idx]:
                        segment.insert(-1, [ControlType.RESET, i, i])
                    else:
                        segment.append([ControlType.RESET, i, i])
            elif buffer_inside[buffer_idx] == True:
                buffer_segments[buffer_idx][-1].append(i)
                buffer_inside[buffer_idx] = False
        i += 1
    for buffer_idx, buffer_segment in buffer_segments.items():
        if buffer_inside[buffer_idx]:
            buffer_segment[-1].append(i - 1)

    return buffer_segments


def get_resonator_response_splicing_indices(buffer_segments):
    """
    Take the buffer segments and parse them to find where the qubit buffer needs to be
    split in order to perform mid-circuit measurements.
    """
    previous_start_indice = 0
    section_num = -1
    simulation_sections: Dict[Section] = {}
    ordered_segments = []

    # Order segments from first to last
    for qubit, segments in buffer_segments.items():
        for segment in segments:
            ordered_segments.append([qubit, *segment])

    # sort by last index if first indices are the same to make sure reset are before
    # measures
    ordered_segments.sort(key=lambda x: (x[2], x[3]))

    previous_control_type = ordered_segments[0][1]
    for segment in ordered_segments:
        indices = [segment[2], segment[3]]
        if indices[0] == previous_start_indice and segment[1] == previous_control_type:
            # Catch case measurement occurs at time 0
            if section_num == -1:
                section_num += 1
                simulation_sections[section_num] = Section(
                    indices, [segment[0]], segment[1]
                )
            else:
                simulation_sections[section_num].qubits.append(segment[0])
        else:
            section_num += 1
            simulation_sections[section_num] = Section(
                indices, [segment[0]], segment[1]
            )

        previous_start_indice = indices[0]
        previous_control_type = segment[1]

    return simulation_sections


def get_resonator_response_signal_segment(
    resonator_input, resonator_dt, width, res_freq, shift, lo_freq
):
    # Peak of resonator resonant frequency relative to LO freq
    centre0 = res_freq - lo_freq

    # Peak of resonator resonant frequency relative to LO freq with excited qubit
    centre1 = centre0 + shift

    sig0 = tukey_window(len(resonator_input)) * resonator_input

    o = np.fft.fft(sig0)
    f = np.fft.fftfreq(len(o), d=resonator_dt)

    def lorentzian(u, centre, width):
        return 1 / (1 + ((u - centre) / (width / 2)) ** 2)

    # Create Lorentzian curves in the Fourier transform of the buffer segment
    # representing the resonator spectrum

    # Response if qubit in ground state
    resonator_output_0 = np.fft.ifft(o * lorentzian(f, centre0, width))

    # Response if qubit in excited state
    resonator_output_1 = np.fft.ifft(o * lorentzian(f, centre1, width))

    return [resonator_output_0, resonator_output_1]


def get_simple_resonator_response(
    qubit_dt, qubit_z, resonator_dt, resonator_iq, width, res_freq, shift, lo_freq
):
    centre0 = res_freq - lo_freq
    centre1 = centre0 + shift

    # Create array of sample times
    iq_t = np.linspace(
        0.0, resonator_dt * len(resonator_iq), len(resonator_iq), endpoint=False
<<<<<<< HEAD
    )  # Create array of sample times
=======
    )
>>>>>>> ed2ab998
    resonator_iq *= np.exp(-UPCONVERT_SIGN * 2.0j * np.pi * (res_freq - lo_freq) * iq_t)

    ZERO_TOLERANCE = 1e-6

    abssq = np.abs(resonator_iq) ** 2
    ztsq = ZERO_TOLERANCE**2

    inside = False
    start = 0
    i = 0
    segments = []
    while i < len(abssq):
        if inside:
            if abssq[i] < ztsq:
                inside = False
                segments.append((start, i))
        else:
            if abssq[i] > ztsq:
                inside = True
                start = i
        i += 1
    if inside:
        segments.append((start, i))

    simulate_continuous_measurement = (
        len(segments) == 1
        and segments[0][0] == 0
        and segments[0][1] == len(resonator_iq) - 1
    )

    # segments is now a list of start and stop index of non-zero segments for the
    # resonator response

    # for now assume qubit_t and resonator_t are linearly spaced arrays starting at zero

    # qubit_dt = qubit_t[1] - qubit_t[0]
    # resonator_dt = resonator_t[1] - resonator_t[0]

    factor = qubit_dt / resonator_dt

    qsegments = [
        (int(round(factor * s[0])), int(round(factor * s[1]))) for s in segments
    ]

    qzsegments = []
    for start, stop in qsegments:
        z = np.mean(qubit_z[start:stop])
        if np.isnan(z):
            z = qubit_z[len(qubit_z) - 1]
        qzsegments.append(z)

    input = resonator_iq

    output = np.zeros(shape=input.shape, dtype=input.dtype)

    def flat_top_window(N):
        n = np.linspace(0.0, 1.0, N)
        a0 = 0.35875
        a1 = 0.48829
        a2 = 0.14128
        a3 = 0.01168
        return (
            a0
            - a1 * np.cos(2.0 * np.pi * n)
            + a2 * np.cos(4.0 * np.pi * n)
            - a3 * np.cos(6.0 * np.pi * n)
        )

    for s, qz in zip(segments, qzsegments):
        p0 = 0.5 * (qz + 1)
        p1 = 1 - p0

        i, j = s
        x = input[i:j]
        # if simulate_continuous_measurement:
        #     sig0 = x # flat_top_window(len(x))*x
        # else:
        sig0 = tukey_window(len(x)) * x

        o = np.fft.fft(sig0)
        f = np.fft.fftfreq(len(o), d=resonator_dt)

        def L(u, centre, width):
            return 1 / (1 + ((u - centre) / (width / 2)) ** 2)

        S = p0 * L(f, centre0, width) + p1 * L(f, centre1, width)
        o *= S
        o = np.fft.ifft(o)

        # plt.subplots()
        # plt.plot(sig0.real)
        # plt.plot(sig0.imag)
        # plt.plot(o.real)
        # plt.plot(o.imag)
        # plt.show()

        # TODO: maybe method to force signal continuity should be here, but this method
        #   messes up sometimes
        # diff = o[0] - sig0[0]
        # o -= diff

        output[i:j] = o

        if np.isnan(output[i]):
            raise Exception()

    return output


def create_subplots(plot_num):
    square = int(np.sqrt(plot_num))
    extra_rows = int(np.ceil((plot_num - square**2) / square))
    fig, axes = plt.subplots(nrows=square + extra_rows, ncols=square, squeeze=True)
    if isinstance(axes, Iterable):
        axes = list(axes.flatten())
    else:
        axes = [axes]
    for i in range(len(axes) - plot_num):
        fig.delaxes(axes.pop())

    return fig, axes<|MERGE_RESOLUTION|>--- conflicted
+++ resolved
@@ -75,9 +75,7 @@
 
 
 class MeasurementStatistics:
-    def __init__(
-        self, state, level=0, probability=1, qubits_measured=None, result=None
-    ):
+    def __init__(self, state, level=0, probability=1, qubits_measured=None, result=None):
         self.state: "Qobj" = state
         self.level: int = level
         self.probability: float = probability
@@ -154,17 +152,11 @@
                 probability = (operator * final_state).tr()
                 self.measurement_statistics.append(
                     MeasurementStatistics(
-<<<<<<< HEAD
-                        state=operator * final_state * operator.dag() / probability
-                        if probability.real > 0
-                        else empty_state,
-=======
                         state=(
                             operator * final_state * operator.dag() / probability
                             if probability.real > 0
                             else empty_state
                         ),
->>>>>>> ed2ab998
                         level=self.level + 1,
                         probability=probability if probability.real > 0 else 0,
                         qubits_measured=qubit_indices,
@@ -175,17 +167,8 @@
         elif control_type == ControlType.RESET:
             for idx in qubit_indices:
                 final_state = (
-<<<<<<< HEAD
-                    reset_operators[0][idx]
-                    * final_state
-                    * reset_operators[0][idx].dag()
-                    + reset_operators[1][idx]
-                    * final_state
-                    * reset_operators[1][idx].dag()
-=======
                     reset_operators[0][idx] * final_state * reset_operators[0][idx].dag()
                     + reset_operators[1][idx] * final_state * reset_operators[1][idx].dag()
->>>>>>> ed2ab998
                 )
 
             self.measurement_statistics.append(
@@ -220,17 +203,11 @@
                 result_list = result_dict.setdefault(qubit, [])
                 result_list.insert(
                     0,
-<<<<<<< HEAD
-                    self.result
-                    if self.result == ControlType.RESET
-                    else int(self.result[i]),
-=======
                     (
                         self.result
                         if self.result == ControlType.RESET
                         else int(self.result[i])
                     ),
->>>>>>> ed2ab998
                 )
 
             return result_dict
@@ -280,11 +257,7 @@
                             (operators[j] * dynamics[s]).tr()
                             for s in range(0, len(dynamics), step)
                         ]
-<<<<<<< HEAD
-                    )
-=======
                     )  # yapf: disable
->>>>>>> ed2ab998
                     if measurement_statistic.sim_t is not None:
                         sim_t[j].extend(measurement_statistic.sim_t[::step])
                     else:
@@ -355,24 +328,16 @@
                 * (self.frequency + 0.5 * (self.qutip_N - 1) * self.anharmonicity)
                 * self.qutip_N
             )
-<<<<<<< HEAD
-=======
 
         # collapse operators
->>>>>>> ed2ab998
         self.cops = [
             self.decay_rate**0.5 * self.a,
             self.absorb_rate**0.5 * self.a.dag(),
             self.dephase_rate**0.5 * self.qutip_N,
-<<<<<<< HEAD
-        ]  # collapse operators
-        self.rho0 = basis(self.N, 0) * basis(self.N, 0).dag()  # Initial state
-=======
         ]
 
         # Initial state
         self.rho0 = basis(self.N, 0) * basis(self.N, 0).dag()
->>>>>>> ed2ab998
 
     @property
     def N(self):
@@ -405,18 +370,8 @@
     def __getstate__(self):
         dictionary_basis = super().__getstate__()
 
-<<<<<<< HEAD
-        del dictionary_basis["I"]
-        del dictionary_basis["a"]
-        del dictionary_basis["qutip_N"]
-        del dictionary_basis["Z"]
-        del dictionary_basis["H0"]
-        del dictionary_basis["cops"]
-        del dictionary_basis["rho0"]
-=======
         del dictionary_basis["_N"]
         del dictionary_basis["_rotating_frame_frequency"]
->>>>>>> ed2ab998
 
         return dictionary_basis
 
@@ -507,10 +462,7 @@
     hw.add_physical_channel(ch1, ch2)
 
     highest_resonator_id = _get_highest_id(list(hw.quantum_devices.keys()), "R", -1)
-<<<<<<< HEAD
-=======
-
->>>>>>> ed2ab998
+
     # Currently the frequency of the resonator isn't used in the simulations so we can
     # have the same frequency for all of them without issue
     r = RTCSResonator(highest_resonator_id + 1, ch2, 8.0e9, 1.0e6)
@@ -527,9 +479,7 @@
         N=N,
     )
     q.create_pulse_channel(ChannelType.drive, frequency=frequency)
-    q.create_pulse_channel(
-        ChannelType.second_state, frequency=frequency + anharmonicity
-    )
+    q.create_pulse_channel(ChannelType.second_state, frequency=frequency + anharmonicity)
 
     q_r_coupling = RTCSCoupling(
         f"R{highest_resonator_id+1}<->Q{highest_qubit_id+1}",
@@ -688,18 +638,10 @@
     return model
 
 
-<<<<<<< HEAD
-class RealtimeSimHardwareModel(QuantumHardwareModel):
-    couplings: List[RTCSCoupling] = []
-
-    def create_engine(self):
-        return RealtimeChipSimEngine(self)
-=======
 class RealtimeSimHarwareModel(QuantumHardwareModel):
     def __init__(self, *args, **kwargs):
         super().__init__(*args, **kwargs)
         self.couplings: List[RTCSCoupling] = []
->>>>>>> ed2ab998
 
     def create_engine(self):
         return RealtimeChipSimEngine(self)
@@ -715,11 +657,7 @@
     and be confident that the results are close to reality.
     """
 
-<<<<<<< HEAD
-    model: RealtimeSimHardwareModel
-=======
     model: RealtimeSimHarwareModel
->>>>>>> ed2ab998
 
     def __init__(self, model=None, auto_plot=False, sim_qubit_dt=0.25e-10):
         super().__init__(model)
@@ -766,9 +704,7 @@
 
             return instructions
 
-    def _execute_on_hardware(
-        self, sweep_iterator: SweepIterator, package: QatFile
-    ) -> Dict[str, np.ndarray]:
+    def _execute_on_hardware(self, sweep_iterator: SweepIterator, package: QatFile):
         """
         Emulate the effects of the firmware and quantum hardware for a given input. Before instructions
         are passed to execute they are optimised for this specific function so that all measurements
@@ -783,9 +719,7 @@
         results = {}
         while not sweep_iterator.is_finished():
             sweep_iterator.do_sweep(package.instructions)
-            logger.debug(
-                f"Starting sweep #{sweep_iterator.accumulated_sweep_iteration}"
-            )
+            logger.debug(f"Starting sweep #{sweep_iterator.accumulated_sweep_iteration}")
 
             position_map = self.create_duration_timeline(package.instructions)
             pulse_channel_buffers = self.build_pulse_channel_buffers(position_map, True)
@@ -874,12 +808,7 @@
                     (
                         coup
                         for coup in self.model.couplings
-<<<<<<< HEAD
-                        if target_device in coup.targets()
-                        and resonator in coup.targets()
-=======
                         if target_device in coup.targets() and resonator in coup.targets()
->>>>>>> ed2ab998
                     ),
                     None,
                 )  # yapf: disable
@@ -895,19 +824,6 @@
                 # state.
                 for i, segment in enumerate(buffer_segment):
                     if segment[0] == ControlType.MEASURE:
-<<<<<<< HEAD
-                        lorentzian_responses[buffer_idx][
-                            i
-                        ] = get_resonator_response_signal_segment(
-                            resonator_input=resonator_buffers[buffer_idx][
-                                segment[1] : segment[2]
-                            ],
-                            resonator_dt=phys_channel.sample_time,
-                            width=resonator.width,
-                            res_freq=resonator.frequency,
-                            shift=res_qubit_coupling.frequency,
-                            lo_freq=lo,
-=======
                         lorentzian_responses[buffer_idx][i] = (
                             get_resonator_response_signal_segment(
                                 resonator_input=resonator_buffers[buffer_idx][
@@ -919,7 +835,6 @@
                                 shift=res_qubit_coupling.frequency,
                                 lo_freq=lo,
                             )
->>>>>>> ed2ab998
                         )
 
             # Generate projection operators for each possible system state
@@ -940,17 +855,8 @@
                 j: [0 for _ in range(len(self.model.qubits))] for j in range(2)
             }
             for idx, device in enumerate(self.model.qubits):
-<<<<<<< HEAD
-                P0 = self.get_tensor(
-                    {idx: basis(device.N, 0) * basis(device.N, 0).dag()}
-                )
-                P1 = self.get_tensor(
-                    {idx: basis(device.N, 1) * basis(device.N, 1).dag()}
-                )
-=======
                 P0 = self.get_tensor({idx: basis(device.N, 0) * basis(device.N, 0).dag()})
                 P1 = self.get_tensor({idx: basis(device.N, 1) * basis(device.N, 1).dag()})
->>>>>>> ed2ab998
                 Px = self.get_tensor(
                     {
                         idx: basis(device.N, 0) * basis(device.N, 1).dag()
@@ -966,15 +872,9 @@
             # sections and the second the channels measured at the end of each section.
             for key in list(buffer_segments.keys()):
                 buffer_segments[target_devices[key].index] = buffer_segments.pop(key)
-<<<<<<< HEAD
-            simulation_sections: Dict[
-                Section
-            ] = get_resonator_response_splicing_indices(buffer_segments)
-=======
             simulation_sections: Dict[Section] = get_resonator_response_splicing_indices(
                 buffer_segments
             )
->>>>>>> ed2ab998
 
             # Construct uncoupled Hamiltonian and find collapse operators
             H0 = 0.0 * self.get_tensor()
@@ -1039,15 +939,7 @@
 
                     bb = self.model.basebands[baseband.full_id()]
                     LO = bb.frequency
-<<<<<<< HEAD
-                    d = (
-                        np.pi
-                        * np.exp(UPCONVERT_SIGN * 2.0j * np.pi * LO * self.sim_t)
-                        * d
-                    )
-=======
                     d = np.pi * np.exp(UPCONVERT_SIGN * 2.0j * np.pi * LO * self.sim_t) * d
->>>>>>> ed2ab998
 
                     # Split the Hamiltonian into measurement sections, specifying which
                     # qubits are to be measured at the end of each section
@@ -1156,13 +1048,9 @@
                         if measurement != ControlType.RESET:
                             response_buffers[buffer_idx][i][
                                 segment[1] : segment[2]
-<<<<<<< HEAD
-                            ] = lorentzian_responses[buffer_idx][j][measurement]
-=======
                             ] = lorentzian_responses[buffer_idx][j][
                                 measurement
                             ]  # yapf: disable
->>>>>>> ed2ab998
 
             # Perform post processing to generate a single complex number result for
             # each measurement.
@@ -1170,11 +1058,7 @@
                 for aq in aqs:
                     response = response_buffers[aq.physical_channel.full_id()][
                         :, aq.start : aq.start + aq.samples
-<<<<<<< HEAD
-                    ]
-=======
                     ]  # yapf: disable
->>>>>>> ed2ab998
                     response_axis = get_axis_map(aq.mode, response)
                     for pp in package.get_pp_for_variable(aq.output_variable):
                         response, response_axis = self.run_post_processing(
@@ -1315,10 +1199,7 @@
             ) = self.measurement_statistics.extract_branch_trajectory(
                 operators, branch, step, plot_end
             )
-<<<<<<< HEAD
-=======
-
->>>>>>> ed2ab998
+
             # Sort by qubit id
             trajectory_dict = {}
             for name, trajectory, time in zip(
@@ -1471,9 +1352,7 @@
                 simulation_sections[section_num].qubits.append(segment[0])
         else:
             section_num += 1
-            simulation_sections[section_num] = Section(
-                indices, [segment[0]], segment[1]
-            )
+            simulation_sections[section_num] = Section(indices, [segment[0]], segment[1])
 
         previous_start_indice = indices[0]
         previous_control_type = segment[1]
@@ -1519,11 +1398,7 @@
     # Create array of sample times
     iq_t = np.linspace(
         0.0, resonator_dt * len(resonator_iq), len(resonator_iq), endpoint=False
-<<<<<<< HEAD
-    )  # Create array of sample times
-=======
     )
->>>>>>> ed2ab998
     resonator_iq *= np.exp(-UPCONVERT_SIGN * 2.0j * np.pi * (res_freq - lo_freq) * iq_t)
 
     ZERO_TOLERANCE = 1e-6
@@ -1564,9 +1439,7 @@
 
     factor = qubit_dt / resonator_dt
 
-    qsegments = [
-        (int(round(factor * s[0])), int(round(factor * s[1]))) for s in segments
-    ]
+    qsegments = [(int(round(factor * s[0])), int(round(factor * s[1]))) for s in segments]
 
     qzsegments = []
     for start, stop in qsegments:

--- conflicted
+++ resolved
@@ -173,12 +173,8 @@
         }
 
     @pytest.mark.parametrize(
-<<<<<<< HEAD
-        "acquire_width", np.linspace(1e-6,6e-6,10),
-=======
         "acquire_width",
         np.linspace(1e-6, 6e-6, 10),
->>>>>>> df62fb5b
     )
     def test_acquire_filter(self, acquire_width):
         hw = get_default_echo_hardware(1)
@@ -196,11 +192,7 @@
         with pytest.raises(ValueError):
             Acquire(
                 acquire_ch,
-<<<<<<< HEAD
-                time=acquire_width+0.5e-6,
-=======
                 time=acquire_width + 0.5e-6,
->>>>>>> df62fb5b
                 filter=filter,
             )
 

--- conflicted
+++ resolved
@@ -555,7 +555,7 @@
         with pytest.raises(TypeError):
             execute_qasm(qat_input=builder.instructions, hardware=hw)
 
-<<<<<<< HEAD
+
     @pytest.mark.parametrize(
         "hw", [get_default_echo_hardware(2), get_default_RTCS_hardware()]
     )
@@ -568,7 +568,7 @@
         )
         delay = [inst.delay for inst in builder.instructions if isinstance(inst, Acquire)]
         assert delay[0] == qubit.measure_acquire["delay"]
-=======
+
     def test_gaussian_square(self):
         # Checks the that Gaussian Square pulses parse correectly.
         hw = get_default_echo_hardware(2)
@@ -586,7 +586,6 @@
         assert np.isclose(pulses[1].amp, 2.5)
         assert np.isclose(pulses[1].square_width, 50e-9)
         assert pulses[1].zero_at_edges == False
->>>>>>> afbdce67
 
 
 class TestExecutionFrontend:
